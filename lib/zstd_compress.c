/*
    ZSTD HC - High Compression Mode of Zstandard
    Copyright (C) 2015-2016, Yann Collet.

    BSD 2-Clause License (http://www.opensource.org/licenses/bsd-license.php)

    Redistribution and use in source and binary forms, with or without
    modification, are permitted provided that the following conditions are
    met:

    * Redistributions of source code must retain the above copyright
    notice, this list of conditions and the following disclaimer.
    * Redistributions in binary form must reproduce the above
    copyright notice, this list of conditions and the following disclaimer
    in the documentation and/or other materials provided with the
    distribution.

    THIS SOFTWARE IS PROVIDED BY THE COPYRIGHT HOLDERS AND CONTRIBUTORS
    "AS IS" AND ANY EXPRESS OR IMPLIED WARRANTIES, INCLUDING, BUT NOT
    LIMITED TO, THE IMPLIED WARRANTIES OF MERCHANTABILITY AND FITNESS FOR
    A PARTICULAR PURPOSE ARE DISCLAIMED. IN NO EVENT SHALL THE COPYRIGHT
    OWNER OR CONTRIBUTORS BE LIABLE FOR ANY DIRECT, INDIRECT, INCIDENTAL,
    SPECIAL, EXEMPLARY, OR CONSEQUENTIAL DAMAGES (INCLUDING, BUT NOT
    LIMITED TO, PROCUREMENT OF SUBSTITUTE GOODS OR SERVICES; LOSS OF USE,
    DATA, OR PROFITS; OR BUSINESS INTERRUPTION) HOWEVER CAUSED AND ON ANY
    THEORY OF LIABILITY, WHETHER IN CONTRACT, STRICT LIABILITY, OR TORT
    (INCLUDING NEGLIGENCE OR OTHERWISE) ARISING IN ANY WAY OUT OF THE USE
    OF THIS SOFTWARE, EVEN IF ADVISED OF THE POSSIBILITY OF SUCH DAMAGE.

    You can contact the author at :
       - Zstd source repository : https://www.zstd.net
*/


/* *******************************************************
*  Compiler specifics
*********************************************************/
#ifdef _MSC_VER    /* Visual Studio */
#  define FORCE_INLINE static __forceinline
#  include <intrin.h>                    /* For Visual 2005 */
#  pragma warning(disable : 4127)        /* disable: C4127: conditional expression is constant */
#else
#  ifdef __GNUC__
#    define FORCE_INLINE static inline __attribute__((always_inline))
#  else
#    define FORCE_INLINE static inline
#  endif
#endif


/*-*************************************
*  Dependencies
***************************************/
#include <stdlib.h>   /* malloc */
#include <string.h>   /* memset */
#include "mem.h"
#include "fse_static.h"
#include "huff0_static.h"
#include "zstd_internal.h"


/*-*************************************
*  Constants
***************************************/
static const U32 g_searchStrength = 8;


/*-*************************************
*  Helper functions
***************************************/
size_t ZSTD_compressBound(size_t srcSize) { return FSE_compressBound(srcSize) + 12; }


/*-*************************************
*  Sequence storage
***************************************/

static void ZSTD_resetSeqStore(seqStore_t* ssPtr)
{
    ssPtr->offset = ssPtr->offsetStart;
    ssPtr->lit = ssPtr->litStart;
    ssPtr->litLength = ssPtr->litLengthStart;
    ssPtr->matchLength = ssPtr->matchLengthStart;
    ssPtr->dumps = ssPtr->dumpsStart;
}


/*-*************************************
*  Context memory management
***************************************/
struct ZSTD_CCtx_s
{
    const BYTE* nextSrc;    /* next block here to continue on current prefix */
    const BYTE* base;       /* All regular indexes relative to this position */
    const BYTE* dictBase;   /* extDict indexes relative to this position */
    U32   dictLimit;        /* below that point, need extDict */
    U32   lowLimit;         /* below that point, no more data */
    U32   nextToUpdate;     /* index from which to continue dictionary update */
    U32   nextToUpdate3;    /* index from which to continue dictionary update */
    U32   loadedDictEnd;
    U32   stage;
    ZSTD_parameters params;
    void* workSpace;
    size_t workSpaceSize;
    size_t blockSize;
    size_t hbSize;
    char headerBuffer[ZSTD_frameHeaderSize_max];

    seqStore_t seqStore;    /* sequences storage ptrs */
    U32* hashTable;
    U32* hashTable3;
    U32* contentTable;
    HUF_CElt* hufTable;
    U32 flagStaticTables;
    FSE_CTable offcodeCTable   [FSE_CTABLE_SIZE_U32(OffFSELog, MaxOff)];
    FSE_CTable matchlengthCTable [FSE_CTABLE_SIZE_U32(MLFSELog, MaxML)];
    FSE_CTable litlengthCTable   [FSE_CTABLE_SIZE_U32(LLFSELog, MaxLL)];
};

ZSTD_CCtx* ZSTD_createCCtx(void)
{
    return (ZSTD_CCtx*) calloc(1, sizeof(ZSTD_CCtx));
}

size_t ZSTD_freeCCtx(ZSTD_CCtx* cctx)
{
    free(cctx->workSpace);
    free(cctx);
    return 0;   /* reserved as a potential error code in the future */
}

seqStore_t ZSTD_copySeqStore(const ZSTD_CCtx* ctx)
{
    return ctx->seqStore;
}


static unsigned ZSTD_highbit(U32 val);

#define CLAMP(val,min,max) { if (val<min) val=min; else if (val>max) val=max; }

/** ZSTD_validateParams() :
    correct params value to remain within authorized range,
    optimize for `srcSize` if srcSize > 0 */
void ZSTD_validateParams(ZSTD_parameters* params)
{
    const U32 btPlus = (params->strategy == ZSTD_btlazy2) || (params->strategy == ZSTD_btopt);
    const U32 searchLengthMax = (params->strategy == ZSTD_fast) ? ZSTD_SEARCHLENGTH_MAX : ZSTD_SEARCHLENGTH_MAX-1;
    const U32 searchLengthMin = (params->strategy == ZSTD_btopt) ? ZSTD_SEARCHLENGTH_MIN : ZSTD_SEARCHLENGTH_MIN+1;
    const U32 hashLog3Min = (params->strategy == ZSTD_btopt) ? ZSTD_HASHLOG3_MIN : 0;

    /* validate params */
    if (MEM_32bits()) if (params->windowLog > 25) params->windowLog = 25;   /* 32 bits mode cannot flush > 24 bits */
    CLAMP(params->windowLog, ZSTD_WINDOWLOG_MIN, ZSTD_WINDOWLOG_MAX);
    CLAMP(params->contentLog, ZSTD_CONTENTLOG_MIN, ZSTD_CONTENTLOG_MAX);
    CLAMP(params->hashLog, ZSTD_HASHLOG_MIN, ZSTD_HASHLOG_MAX);
    CLAMP(params->hashLog3, hashLog3Min, ZSTD_HASHLOG3_MAX);
    CLAMP(params->searchLog, ZSTD_SEARCHLOG_MIN, ZSTD_SEARCHLOG_MAX);
    CLAMP(params->searchLength, searchLengthMin, searchLengthMax);
    CLAMP(params->targetLength, ZSTD_TARGETLENGTH_MIN, ZSTD_TARGETLENGTH_MAX);
    if ((U32)params->strategy>(U32)ZSTD_btopt) params->strategy = ZSTD_btopt;

    /* correct params, to use less memory */
    if ((params->srcSize > 0) && (params->srcSize < (1<<ZSTD_WINDOWLOG_MAX))) {
        U32 srcLog = ZSTD_highbit((U32)(params->srcSize)-1) + 1;
        if (params->windowLog > srcLog) params->windowLog = srcLog;
    }
    if (params->windowLog  < ZSTD_WINDOWLOG_ABSOLUTEMIN) params->windowLog = ZSTD_WINDOWLOG_ABSOLUTEMIN;  /* required for frame header */
    if (params->contentLog > params->windowLog+btPlus) params->contentLog = params->windowLog+btPlus;   /* <= ZSTD_CONTENTLOG_MAX */
}


static size_t ZSTD_resetCCtx_advanced (ZSTD_CCtx* zc,
                                       ZSTD_parameters params)
{   /* note : params considered validated here */
    const size_t blockSize = MIN(BLOCKSIZE, (size_t)1 << params.windowLog);
    /* reserve table memory */
    const U32    contentLog = (params.strategy == ZSTD_fast) ? 1 : params.contentLog;
    const U32    divider = (params.searchLength==3) ? 3 : 4;
    const size_t maxNbSeq = blockSize / divider;
    const size_t tokenSpace = blockSize + 8*maxNbSeq;
    const size_t tableSpace = ((1 << contentLog) + (1 << params.hashLog) + (1 << params.hashLog3)) * sizeof(U32);
    const size_t optSpace   = ((1<<MLbits) + (1<<LLbits) + (1<<Offbits) + (1<<Litbits))*sizeof(U32) + (ZSTD_OPT_NUM+1)*(sizeof(ZSTD_match_t) + sizeof(ZSTD_optimal_t));
    const size_t neededSpace = tableSpace + (256*sizeof(U32)) /* huffTable */ + tokenSpace
                           + ((params.strategy == ZSTD_btopt) ? optSpace : 0);

    if (zc->workSpaceSize < neededSpace) {
        free(zc->workSpace);
        zc->workSpace = malloc(neededSpace);
        if (zc->workSpace == NULL) return ERROR(memory_allocation);
        zc->workSpaceSize = neededSpace;
    }
    memset(zc->workSpace, 0, tableSpace );   /* reset only tables */
    zc->hashTable3 = (U32*)(zc->workSpace);
    zc->hashTable = zc->hashTable3 + ((size_t)1 << params.hashLog3);
    zc->contentTable = zc->hashTable + ((size_t)1 << params.hashLog);
    zc->seqStore.buffer = zc->contentTable + ((size_t)1 << contentLog);
    zc->hufTable = (HUF_CElt*)zc->seqStore.buffer;
    zc->flagStaticTables = 0;
    zc->seqStore.buffer = (U32*)(zc->seqStore.buffer) + 256;

    zc->nextToUpdate = 1;
    zc->nextSrc = NULL;
    zc->base = NULL;
    zc->dictBase = NULL;
    zc->dictLimit = 0;
    zc->lowLimit = 0;
    zc->params = params;
    zc->blockSize = blockSize;

    zc->seqStore.offsetStart = (U32*) (zc->seqStore.buffer);
    zc->seqStore.offCodeStart = (BYTE*) (zc->seqStore.offsetStart + maxNbSeq);
    zc->seqStore.litStart = zc->seqStore.offCodeStart + maxNbSeq;
    zc->seqStore.litLengthStart =  zc->seqStore.litStart + blockSize;
    zc->seqStore.matchLengthStart = zc->seqStore.litLengthStart + maxNbSeq;
    zc->seqStore.dumpsStart = zc->seqStore.matchLengthStart + maxNbSeq;
    if (params.strategy == ZSTD_btopt) {
        zc->seqStore.litFreq = (U32*)((void*)(zc->seqStore.dumpsStart + maxNbSeq));
        zc->seqStore.litLengthFreq = zc->seqStore.litFreq + (1<<Litbits);
        zc->seqStore.matchLengthFreq = zc->seqStore.litLengthFreq + (1<<LLbits);
        zc->seqStore.offCodeFreq = zc->seqStore.matchLengthFreq + (1<<MLbits);
        zc->seqStore.matchTable = (ZSTD_match_t*)((void*)(zc->seqStore.offCodeFreq + (1<<Offbits)));
        zc->seqStore.priceTable = (ZSTD_optimal_t*)((void*)(zc->seqStore.matchTable + ZSTD_OPT_NUM+1));
        zc->seqStore.litLengthSum = 0;
    }

    zc->hbSize = 0;
    zc->stage = 0;
    zc->loadedDictEnd = 0;

    return 0;
}


/*! ZSTD_copyCCtx() :
*   Duplicate an existing context `srcCCtx` into another one `dstCCtx`.
*   Only works during stage 0 (i.e. before first call to ZSTD_compressContinue()).
*   @return : 0, or an error code */
size_t ZSTD_copyCCtx(ZSTD_CCtx* dstCCtx, const ZSTD_CCtx* srcCCtx)
{
    const U32 contentLog = (srcCCtx->params.strategy == ZSTD_fast) ? 1 : srcCCtx->params.contentLog;
    const size_t tableSpace = ((1 << contentLog) + (1 << srcCCtx->params.hashLog) + (1 << srcCCtx->params.hashLog3)) * sizeof(U32);

    if (srcCCtx->stage!=0) return ERROR(stage_wrong);

    ZSTD_resetCCtx_advanced(dstCCtx, srcCCtx->params);

    /* copy tables */
    memcpy(dstCCtx->workSpace, srcCCtx->workSpace, tableSpace);

    /* copy frame header */
    dstCCtx->hbSize = srcCCtx->hbSize;
    memcpy(dstCCtx->headerBuffer , srcCCtx->headerBuffer, srcCCtx->hbSize);

    /* copy dictionary pointers */
    dstCCtx->nextToUpdate= srcCCtx->nextToUpdate;
    dstCCtx->nextToUpdate3 = srcCCtx->nextToUpdate3;
    dstCCtx->nextSrc     = srcCCtx->nextSrc;
    dstCCtx->base        = srcCCtx->base;
    dstCCtx->dictBase    = srcCCtx->dictBase;
    dstCCtx->dictLimit   = srcCCtx->dictLimit;
    dstCCtx->lowLimit    = srcCCtx->lowLimit;
    dstCCtx->loadedDictEnd = srcCCtx->loadedDictEnd;

    /* copy entropy tables */
    dstCCtx->flagStaticTables = srcCCtx->flagStaticTables;
    if (srcCCtx->flagStaticTables) {
        memcpy(dstCCtx->hufTable, srcCCtx->hufTable, 256*4);
        memcpy(dstCCtx->litlengthCTable, srcCCtx->litlengthCTable, sizeof(dstCCtx->litlengthCTable));
        memcpy(dstCCtx->matchlengthCTable, srcCCtx->matchlengthCTable, sizeof(dstCCtx->matchlengthCTable));
        memcpy(dstCCtx->offcodeCTable, srcCCtx->offcodeCTable, sizeof(dstCCtx->offcodeCTable));
    }

    return 0;
}


/*! ZSTD_reduceIndex
*   rescale indexes to avoid future overflow (indexes are U32) */
static void ZSTD_reduceIndex (ZSTD_CCtx* zc,
                        const U32 reducerValue)
{
    const U32 contentLog = (zc->params.strategy == ZSTD_fast) ? 1 : zc->params.contentLog;
    const U32 tableSpaceU32 = (1 << contentLog) + (1 << zc->params.hashLog);
    U32* table32 = zc->hashTable;
    U32 index;

    for (index=0 ; index < tableSpaceU32 ; index++) {
        if (table32[index] < reducerValue) table32[index] = 0;
        else table32[index] -= reducerValue;
    }
}


/*-*******************************************************
*  Block entropic compression
*********************************************************/

/* Block format description

   Block = Literal Section - Sequences Section
   Prerequisite : size of (compressed) block, maximum size of regenerated data

   1) Literal Section

   1.1) Header : 1-5 bytes
        flags: 2 bits
            00 compressed by Huff0
            01 unused
            10 is Raw (uncompressed)
            11 is Rle
            Note : using 01 => Huff0 with precomputed table ?
            Note : delta map ? => compressed ?

   1.1.1) Huff0-compressed literal block : 3-5 bytes
            srcSize < 1 KB => 3 bytes (2-2-10-10) => single stream
            srcSize < 1 KB => 3 bytes (2-2-10-10)
            srcSize < 16KB => 4 bytes (2-2-14-14)
            else           => 5 bytes (2-2-18-18)
            big endian convention

   1.1.2) Raw (uncompressed) literal block header : 1-3 bytes
        size :  5 bits: (IS_RAW<<6) + (0<<4) + size
               12 bits: (IS_RAW<<6) + (2<<4) + (size>>8)
                        size&255
               20 bits: (IS_RAW<<6) + (3<<4) + (size>>16)
                        size>>8&255
                        size&255

   1.1.3) Rle (repeated single byte) literal block header : 1-3 bytes
        size :  5 bits: (IS_RLE<<6) + (0<<4) + size
               12 bits: (IS_RLE<<6) + (2<<4) + (size>>8)
                        size&255
               20 bits: (IS_RLE<<6) + (3<<4) + (size>>16)
                        size>>8&255
                        size&255

   1.1.4) Huff0-compressed literal block, using precomputed CTables : 3-5 bytes
            srcSize < 1 KB => 3 bytes (2-2-10-10) => single stream
            srcSize < 1 KB => 3 bytes (2-2-10-10)
            srcSize < 16KB => 4 bytes (2-2-14-14)
            else           => 5 bytes (2-2-18-18)
            big endian convention

        1- CTable available (stored into workspace ?)
        2- Small input (fast heuristic ? Full comparison ? depend on clevel ?)


   1.2) Literal block content

   1.2.1) Huff0 block, using sizes from header
        See Huff0 format

   1.2.2) Huff0 block, using prepared table

   1.2.3) Raw content

   1.2.4) single byte


   2) Sequences section

      - Nb Sequences : 2 bytes, little endian
      - Control Token : 1 byte (see below)
      - Dumps Length : 1 or 2 bytes (depending on control token)
      - Dumps : as stated by dumps length
      - Literal Lengths FSE table (as needed depending on encoding method)
      - Offset Codes FSE table (as needed depending on encoding method)
      - Match Lengths FSE table (as needed depending on encoding method)

    2.1) Control Token
      8 bits, divided as :
      0-1 : dumpsLength
      2-3 : MatchLength, FSE encoding method
      4-5 : Offset Codes, FSE encoding method
      6-7 : Literal Lengths, FSE encoding method

      FSE encoding method :
      FSE_ENCODING_RAW : uncompressed; no header
      FSE_ENCODING_RLE : single repeated value; header 1 byte
      FSE_ENCODING_STATIC : use prepared table; no header
      FSE_ENCODING_DYNAMIC : read NCount
*/

size_t ZSTD_noCompressBlock (void* dst, size_t maxDstSize, const void* src, size_t srcSize)
{
    BYTE* const ostart = (BYTE* const)dst;

    if (srcSize + ZSTD_blockHeaderSize > maxDstSize) return ERROR(dstSize_tooSmall);
    memcpy(ostart + ZSTD_blockHeaderSize, src, srcSize);

    /* Build header */
    ostart[0]  = (BYTE)(srcSize>>16);
    ostart[1]  = (BYTE)(srcSize>>8);
    ostart[2]  = (BYTE) srcSize;
    ostart[0] += (BYTE)(bt_raw<<6);   /* is a raw (uncompressed) block */

    return ZSTD_blockHeaderSize+srcSize;
}


static size_t ZSTD_noCompressLiterals (void* dst, size_t maxDstSize, const void* src, size_t srcSize)
{
    BYTE* const ostart = (BYTE* const)dst;
    const U32 flSize = 1 + (srcSize>31) + (srcSize>4095);

    if (srcSize + flSize > maxDstSize) return ERROR(dstSize_tooSmall);

    switch(flSize)
    {
        case 1: /* 2 - 1 - 5 */
            ostart[0] = (BYTE)((IS_RAW<<6) + (0<<5) + srcSize);
            break;
        case 2: /* 2 - 2 - 12 */
            ostart[0] = (BYTE)((IS_RAW<<6) + (2<<4) + (srcSize >> 8));
            ostart[1] = (BYTE)srcSize;
            break;
        default:   /*note : should not be necessary : flSize is within {1,2,3} */
        case 3: /* 2 - 2 - 20 */
            ostart[0] = (BYTE)((IS_RAW<<6) + (3<<4) + (srcSize >> 16));
            ostart[1] = (BYTE)(srcSize>>8);
            ostart[2] = (BYTE)srcSize;
            break;
    }

    memcpy(ostart + flSize, src, srcSize);
    return srcSize + flSize;
}

static size_t ZSTD_compressRleLiteralsBlock (void* dst, size_t maxDstSize, const void* src, size_t srcSize)
{
    BYTE* const ostart = (BYTE* const)dst;
    U32 flSize = 1 + (srcSize>31) + (srcSize>4095);

    (void)maxDstSize;  /* maxDstSize guaranteed to be >=4, hence large enough */

    switch(flSize)
    {
        case 1: /* 2 - 1 - 5 */
            ostart[0] = (BYTE)((IS_RLE<<6) + (0<<5) + srcSize);
            break;
        case 2: /* 2 - 2 - 12 */
            ostart[0] = (BYTE)((IS_RLE<<6) + (2<<4) + (srcSize >> 8));
            ostart[1] = (BYTE)srcSize;
            break;
        default:   /*note : should not be necessary : flSize is necessary within {1,2,3} */
        case 3: /* 2 - 2 - 20 */
            ostart[0] = (BYTE)((IS_RLE<<6) + (3<<4) + (srcSize >> 16));
            ostart[1] = (BYTE)(srcSize>>8);
            ostart[2] = (BYTE)srcSize;
            break;
    }

    ostart[flSize] = *(const BYTE*)src;
    return flSize+1;
}


size_t ZSTD_minGain(size_t srcSize) { return (srcSize >> 6) + 2; }

static size_t ZSTD_compressLiterals (ZSTD_CCtx* zc,
                                     void* dst, size_t maxDstSize,
                               const void* src, size_t srcSize)
{
    const size_t minGain = ZSTD_minGain(srcSize);
    BYTE* const ostart = (BYTE*)dst;
    const size_t lhSize = 3 + (srcSize >= 1 KB) + (srcSize >= 16 KB);
    U32 singleStream = srcSize < 256;
    U32 hType = IS_HUF;
    size_t clitSize;

    if (maxDstSize < lhSize+1) return ERROR(dstSize_tooSmall);   /* not enough space for compression */

    if (zc->flagStaticTables && (lhSize==3)) {
        hType = IS_PCH;
        singleStream = 1;
        clitSize = HUF_compress1X_usingCTable(ostart+lhSize, maxDstSize-lhSize, src, srcSize, zc->hufTable);
    } else {
        clitSize = singleStream ? HUF_compress1X(ostart+lhSize, maxDstSize-lhSize, src, srcSize, 255, 12)
                                : HUF_compress2 (ostart+lhSize, maxDstSize-lhSize, src, srcSize, 255, 12);
    }

    if ((clitSize==0) || (clitSize >= srcSize - minGain)) return ZSTD_noCompressLiterals(dst, maxDstSize, src, srcSize);
    if (clitSize==1) return ZSTD_compressRleLiteralsBlock(dst, maxDstSize, src, srcSize);

    /* Build header */
    switch(lhSize)
    {
    case 3: /* 2 - 2 - 10 - 10 */
        ostart[0] = (BYTE)((srcSize>>6) + (singleStream << 4) + (hType<<6));
        ostart[1] = (BYTE)((srcSize<<2) + (clitSize>>8));
        ostart[2] = (BYTE)(clitSize);
        break;
    case 4: /* 2 - 2 - 14 - 14 */
        ostart[0] = (BYTE)((srcSize>>10) + (2<<4) +  (hType<<6));
        ostart[1] = (BYTE)(srcSize>> 2);
        ostart[2] = (BYTE)((srcSize<<6) + (clitSize>>8));
        ostart[3] = (BYTE)(clitSize);
        break;
    default:   /* should not be necessary, lhSize is {3,4,5} */
    case 5: /* 2 - 2 - 18 - 18 */
        ostart[0] = (BYTE)((srcSize>>14) + (3<<4) +  (hType<<6));
        ostart[1] = (BYTE)(srcSize>>6);
        ostart[2] = (BYTE)((srcSize<<2) + (clitSize>>16));
        ostart[3] = (BYTE)(clitSize>>8);
        ostart[4] = (BYTE)(clitSize);
        break;
    }

    return lhSize+clitSize;
}


#define LITERAL_NOENTROPY 63   /* don't even attempt to compress literals below this threshold (cheap heuristic) */

size_t ZSTD_compressSequences(ZSTD_CCtx* zc,
                              void* dst, size_t maxDstSize,
                              size_t srcSize)
{
    const seqStore_t* seqStorePtr = &(zc->seqStore);
    U32 count[MaxSeq+1];
    S16 norm[MaxSeq+1];
    size_t mostFrequent;
    U32 max;
    FSE_CTable* CTable_LitLength = zc->litlengthCTable;
    FSE_CTable* CTable_OffsetBits = zc->offcodeCTable;
    FSE_CTable* CTable_MatchLength = zc->matchlengthCTable;
    U32 LLtype, Offtype, MLtype;   /* compressed, raw or rle */
    const BYTE* const op_lit_start = seqStorePtr->litStart;
    const BYTE* const llTable = seqStorePtr->litLengthStart;
    const BYTE* const llPtr = seqStorePtr->litLength;
    const BYTE* const mlTable = seqStorePtr->matchLengthStart;
    const U32*  const offsetTable = seqStorePtr->offsetStart;
    BYTE* const offCodeTable = seqStorePtr->offCodeStart;
    BYTE* const ostart = (BYTE*)dst;
    BYTE* op = ostart;
    BYTE* const oend = ostart + maxDstSize;
    const size_t nbSeq = llPtr - llTable;
    const size_t minGain = ZSTD_minGain(srcSize);
    const size_t maxCSize = srcSize - minGain;
    BYTE* seqHead;

    /* Compress literals */
    {
        size_t cSize;
        size_t litSize = seqStorePtr->lit - op_lit_start;
        const size_t minLitSize = zc->flagStaticTables ? 6 : LITERAL_NOENTROPY;

        if (litSize <= minLitSize)
            cSize = ZSTD_noCompressLiterals(op, maxDstSize, op_lit_start, litSize);
        else
            cSize = ZSTD_compressLiterals(zc, op, maxDstSize, op_lit_start, litSize);
        if (ZSTD_isError(cSize)) return cSize;
        op += cSize;
    }

    /* Sequences Header */
    if ((oend-op) < MIN_SEQUENCES_SIZE) return ERROR(dstSize_tooSmall);
    if (nbSeq < 0x7F) *op++ = (BYTE)nbSeq;
    else if (nbSeq < LONGNBSEQ) op[0] = (BYTE)((nbSeq>>8) + 0x80), op[1] = (BYTE)nbSeq, op+=2;
    else op[0]=0xFF, MEM_writeLE16(op+1, (U16)(nbSeq - LONGNBSEQ)), op+=3;
    if (nbSeq==0) goto _check_compressibility;

    /* dumps : contains rests of large lengths */
    if ((oend-op) < 3 /* dumps */ + 1 /*seqHead*/)
        return ERROR(dstSize_tooSmall);
    seqHead = op;
    {
        size_t dumpsLength = seqStorePtr->dumps - seqStorePtr->dumpsStart;
        if (dumpsLength < 512) {
            op[0] = (BYTE)(dumpsLength >> 8);
            op[1] = (BYTE)(dumpsLength);
            op += 2;
        } else {
            op[0] = 2;
            op[1] = (BYTE)(dumpsLength>>8);
            op[2] = (BYTE)(dumpsLength);
            op += 3;
        }
        if ((size_t)(oend-op) < dumpsLength+6) return ERROR(dstSize_tooSmall);
        memcpy(op, seqStorePtr->dumpsStart, dumpsLength);
        op += dumpsLength;
    }

#define MIN_SEQ_FOR_DYNAMIC_FSE   64
#define MAX_SEQ_FOR_STATIC_FSE  1000

    /* CTable for Literal Lengths */
    max = MaxLL;
    mostFrequent = FSE_countFast(count, &max, llTable, nbSeq);
    if ((mostFrequent == nbSeq) && (nbSeq > 2)) {
        *op++ = llTable[0];
        FSE_buildCTable_rle(CTable_LitLength, (BYTE)max);
        LLtype = FSE_ENCODING_RLE;
    } else if ((zc->flagStaticTables) && (nbSeq < MAX_SEQ_FOR_STATIC_FSE)) {
        LLtype = FSE_ENCODING_STATIC;
    } else if ((nbSeq < MIN_SEQ_FOR_DYNAMIC_FSE) || (mostFrequent < (nbSeq >> (LLbits-1)))) {
        FSE_buildCTable_raw(CTable_LitLength, LLbits);
        LLtype = FSE_ENCODING_RAW;
    } else {
        size_t NCountSize;
        size_t nbSeq_1 = nbSeq;
        U32 tableLog = FSE_optimalTableLog(LLFSELog, nbSeq, max);
        if (count[llTable[nbSeq-1]]>1) { count[llTable[nbSeq-1]]--; nbSeq_1--; }
        FSE_normalizeCount(norm, tableLog, count, nbSeq_1, max);
        NCountSize = FSE_writeNCount(op, oend-op, norm, max, tableLog);   /* overflow protected */
        if (FSE_isError(NCountSize)) return ERROR(GENERIC);
        op += NCountSize;
        FSE_buildCTable(CTable_LitLength, norm, max, tableLog);
        LLtype = FSE_ENCODING_DYNAMIC;
    }

    /* CTable for Offset codes */
    {   /* create Offset codes */
        size_t i; for (i=0; i<nbSeq; i++) {
            offCodeTable[i] = (BYTE)ZSTD_highbit(offsetTable[i]) + 1;
            if (offsetTable[i]==0) offCodeTable[i]=0;
        }
    }
    max = MaxOff;
    mostFrequent = FSE_countFast(count, &max, offCodeTable, nbSeq);
    if ((mostFrequent == nbSeq) && (nbSeq > 2)) {
        *op++ = offCodeTable[0];
        FSE_buildCTable_rle(CTable_OffsetBits, (BYTE)max);
        Offtype = FSE_ENCODING_RLE;
    } else if ((zc->flagStaticTables) && (nbSeq < MAX_SEQ_FOR_STATIC_FSE)) {
        Offtype = FSE_ENCODING_STATIC;
    } else if ((nbSeq < MIN_SEQ_FOR_DYNAMIC_FSE) || (mostFrequent < (nbSeq >> (Offbits-1)))) {
        FSE_buildCTable_raw(CTable_OffsetBits, Offbits);
        Offtype = FSE_ENCODING_RAW;
    } else {
        size_t NCountSize;
        size_t nbSeq_1 = nbSeq;
        U32 tableLog = FSE_optimalTableLog(OffFSELog, nbSeq, max);
        if (count[offCodeTable[nbSeq-1]]>1) { count[offCodeTable[nbSeq-1]]--; nbSeq_1--; }
        FSE_normalizeCount(norm, tableLog, count, nbSeq_1, max);
        NCountSize = FSE_writeNCount(op, oend-op, norm, max, tableLog);   /* overflow protected */
        if (FSE_isError(NCountSize)) return ERROR(GENERIC);
        op += NCountSize;
        FSE_buildCTable(CTable_OffsetBits, norm, max, tableLog);
        Offtype = FSE_ENCODING_DYNAMIC;
    }

    /* CTable for MatchLengths */
    max = MaxML;
    mostFrequent = FSE_countFast(count, &max, mlTable, nbSeq);
    if ((mostFrequent == nbSeq) && (nbSeq > 2)) {
        *op++ = *mlTable;
        FSE_buildCTable_rle(CTable_MatchLength, (BYTE)max);
        MLtype = FSE_ENCODING_RLE;
    } else if ((zc->flagStaticTables) && (nbSeq < MAX_SEQ_FOR_STATIC_FSE)) {
        MLtype = FSE_ENCODING_STATIC;
    } else if ((nbSeq < MIN_SEQ_FOR_DYNAMIC_FSE) || (mostFrequent < (nbSeq >> (MLbits-1)))) {
        FSE_buildCTable_raw(CTable_MatchLength, MLbits);
        MLtype = FSE_ENCODING_RAW;
    } else {
        size_t NCountSize;
        U32 tableLog = FSE_optimalTableLog(MLFSELog, nbSeq, max);
        FSE_normalizeCount(norm, tableLog, count, nbSeq, max);
        NCountSize = FSE_writeNCount(op, oend-op, norm, max, tableLog);   /* overflow protected */
        if (FSE_isError(NCountSize)) return ERROR(GENERIC);
        op += NCountSize;
        FSE_buildCTable(CTable_MatchLength, norm, max, tableLog);
        MLtype = FSE_ENCODING_DYNAMIC;
    }

    seqHead[0] += (BYTE)((LLtype<<6) + (Offtype<<4) + (MLtype<<2));
    zc->flagStaticTables = 0;

    /* Encoding Sequences */
    {
        size_t streamSize, errorCode;
        BIT_CStream_t blockStream;
        FSE_CState_t stateMatchLength;
        FSE_CState_t stateOffsetBits;
        FSE_CState_t stateLitLength;
        int i;

        errorCode = BIT_initCStream(&blockStream, op, oend-op);
        if (ERR_isError(errorCode)) return ERROR(dstSize_tooSmall);   /* not enough space remaining */

        /* first symbols */
        FSE_initCState2(&stateMatchLength, CTable_MatchLength, mlTable[nbSeq-1]);
        FSE_initCState2(&stateOffsetBits,  CTable_OffsetBits,  offCodeTable[nbSeq-1]);
        FSE_initCState2(&stateLitLength,   CTable_LitLength,   llTable[nbSeq-1]);
        BIT_addBits(&blockStream, offsetTable[nbSeq-1], offCodeTable[nbSeq-1] ? (offCodeTable[nbSeq-1]-1) : 0);
        BIT_flushBits(&blockStream);

        for (i=(int)nbSeq-2; i>=0; i--) {
            BYTE mlCode = mlTable[i];
            U32  offset = offsetTable[i];
            BYTE offCode = offCodeTable[i];                                 /* 32b*/  /* 64b*/
            U32 nbBits = (offCode-1) + (!offCode);
            BYTE litLength = llTable[i];                                    /* (7)*/  /* (7)*/
            FSE_encodeSymbol(&blockStream, &stateMatchLength, mlCode);      /* 17 */  /* 17 */
            if (MEM_32bits()) BIT_flushBits(&blockStream);                  /*  7 */
            FSE_encodeSymbol(&blockStream, &stateLitLength, litLength);     /* 26 */  /* 61 */
            FSE_encodeSymbol(&blockStream, &stateOffsetBits, offCode);      /* 16 */  /* 51 */
            if (MEM_32bits()) BIT_flushBits(&blockStream);                  /*  7 */
            BIT_addBits(&blockStream, offset, nbBits);                      /* 31 */  /* 42 */   /* 24 bits max in 32-bits mode */
            BIT_flushBits(&blockStream);                                    /*  7 */  /*  7 */
        }

        FSE_flushCState(&blockStream, &stateMatchLength);
        FSE_flushCState(&blockStream, &stateOffsetBits);
        FSE_flushCState(&blockStream, &stateLitLength);

        streamSize = BIT_closeCStream(&blockStream);
        if (streamSize==0) return ERROR(dstSize_tooSmall);   /* not enough space */
        op += streamSize;
    }

    /* check compressibility */
_check_compressibility:
    if ((size_t)(op-ostart) >= maxCSize) return 0;

    return op - ostart;
}


/*! ZSTD_storeSeq
    Store a sequence (literal length, literals, offset code and match length code) into seqStore_t
    @offsetCode : distance to match, or 0 == repCode
    @matchCode : matchLength - MINMATCH
*/
MEM_STATIC void ZSTD_storeSeq(seqStore_t* seqStorePtr, size_t litLength, const BYTE* literals, size_t offsetCode, size_t matchCode)
{
#if 0  /* for debug */
    static const BYTE* g_start = NULL;
    if (g_start==NULL) g_start = literals;
    //if (literals - g_start == 8695)
    printf("pos %6u : %3u literals & match %3u bytes at distance %6u \n",
           (U32)(literals - g_start), (U32)litLength, (U32)matchCode+MINMATCH, (U32)offsetCode);
#endif
#if ZSTD_OPT_DEBUG == 3
    if (offsetCode == 0) seqStorePtr->realRepSum++;
    seqStorePtr->realSeqSum++;
    seqStorePtr->realMatchSum += matchCode;
    seqStorePtr->realLitSum += litLength;
#endif

    /* copy Literals */
    ZSTD_wildcopy(seqStorePtr->lit, literals, litLength);
    seqStorePtr->lit += litLength;

    /* literal Length */
    if (litLength >= MaxLL) {
        *(seqStorePtr->litLength++) = MaxLL;
        if (litLength<255 + MaxLL) {
            *(seqStorePtr->dumps++) = (BYTE)(litLength - MaxLL);
        } else {
            *(seqStorePtr->dumps++) = 255;
            if (litLength < (1<<15)) {
                MEM_writeLE16(seqStorePtr->dumps, (U16)(litLength<<1));
                seqStorePtr->dumps += 2;
            } else {
                MEM_writeLE32(seqStorePtr->dumps, (U32)((litLength<<1)+1));
                seqStorePtr->dumps += 3;
            }
    }   }
    else *(seqStorePtr->litLength++) = (BYTE)litLength;

    /* match offset */
    *(seqStorePtr->offset++) = (U32)offsetCode;

    /* match Length */
    if (matchCode >= MaxML) {
        *(seqStorePtr->matchLength++) = MaxML;
        if (matchCode < 255+MaxML) {
            *(seqStorePtr->dumps++) = (BYTE)(matchCode - MaxML);
        } else {
            *(seqStorePtr->dumps++) = 255;
            if (matchCode < (1<<15)) {
                MEM_writeLE16(seqStorePtr->dumps, (U16)(matchCode<<1));
                seqStorePtr->dumps += 2;
            } else {
                MEM_writeLE32(seqStorePtr->dumps, (U32)((matchCode<<1)+1));
                seqStorePtr->dumps += 3;
            }
    }   }
    else *(seqStorePtr->matchLength++) = (BYTE)matchCode;
}


/*-*************************************
*  Match length counter
***************************************/
static unsigned ZSTD_NbCommonBytes (register size_t val)
{
    if (MEM_isLittleEndian()) {
        if (MEM_64bits()) {
#       if defined(_MSC_VER) && defined(_WIN64)
            unsigned long r = 0;
            _BitScanForward64( &r, (U64)val );
            return (unsigned)(r>>3);
#       elif defined(__GNUC__) && (__GNUC__ >= 3)
            return (__builtin_ctzll((U64)val) >> 3);
#       else
            static const int DeBruijnBytePos[64] = { 0, 0, 0, 0, 0, 1, 1, 2, 0, 3, 1, 3, 1, 4, 2, 7, 0, 2, 3, 6, 1, 5, 3, 5, 1, 3, 4, 4, 2, 5, 6, 7, 7, 0, 1, 2, 3, 3, 4, 6, 2, 6, 5, 5, 3, 4, 5, 6, 7, 1, 2, 4, 6, 4, 4, 5, 7, 2, 6, 5, 7, 6, 7, 7 };
            return DeBruijnBytePos[((U64)((val & -(long long)val) * 0x0218A392CDABBD3FULL)) >> 58];
#       endif
        } else { /* 32 bits */
#       if defined(_MSC_VER)
            unsigned long r=0;
            _BitScanForward( &r, (U32)val );
            return (unsigned)(r>>3);
#       elif defined(__GNUC__) && (__GNUC__ >= 3)
            return (__builtin_ctz((U32)val) >> 3);
#       else
            static const int DeBruijnBytePos[32] = { 0, 0, 3, 0, 3, 1, 3, 0, 3, 2, 2, 1, 3, 2, 0, 1, 3, 3, 1, 2, 2, 2, 2, 0, 3, 1, 2, 0, 1, 0, 1, 1 };
            return DeBruijnBytePos[((U32)((val & -(S32)val) * 0x077CB531U)) >> 27];
#       endif
        }
    } else {  /* Big Endian CPU */
        if (MEM_64bits()) {
#       if defined(_MSC_VER) && defined(_WIN64)
            unsigned long r = 0;
            _BitScanReverse64( &r, val );
            return (unsigned)(r>>3);
#       elif defined(__GNUC__) && (__GNUC__ >= 3)
            return (__builtin_clzll(val) >> 3);
#       else
            unsigned r;
            const unsigned n32 = sizeof(size_t)*4;   /* calculate this way due to compiler complaining in 32-bits mode */
            if (!(val>>n32)) { r=4; } else { r=0; val>>=n32; }
            if (!(val>>16)) { r+=2; val>>=8; } else { val>>=24; }
            r += (!val);
            return r;
#       endif
        } else { /* 32 bits */
#       if defined(_MSC_VER)
            unsigned long r = 0;
            _BitScanReverse( &r, (unsigned long)val );
            return (unsigned)(r>>3);
#       elif defined(__GNUC__) && (__GNUC__ >= 3)
            return (__builtin_clz((U32)val) >> 3);
#       else
            unsigned r;
            if (!(val>>16)) { r=2; val>>=8; } else { r=0; val>>=24; }
            r += (!val);
            return r;
#       endif
    }   }
}


static size_t ZSTD_count(const BYTE* pIn, const BYTE* pMatch, const BYTE* pInLimit)
{
    const BYTE* const pStart = pIn;

    while ((pIn<pInLimit-(sizeof(size_t)-1))) {
        size_t diff = MEM_readST(pMatch) ^ MEM_readST(pIn);
        if (!diff) { pIn+=sizeof(size_t); pMatch+=sizeof(size_t); continue; }
        pIn += ZSTD_NbCommonBytes(diff);
        return (size_t)(pIn - pStart);
    }
    if (MEM_64bits()) if ((pIn<(pInLimit-3)) && (MEM_read32(pMatch) == MEM_read32(pIn))) { pIn+=4; pMatch+=4; }
    if ((pIn<(pInLimit-1)) && (MEM_read16(pMatch) == MEM_read16(pIn))) { pIn+=2; pMatch+=2; }
    if ((pIn<pInLimit) && (*pMatch == *pIn)) pIn++;
    return (size_t)(pIn - pStart);
}

/** ZSTD_count_2segments() :
*   can count match length with `ip` & `match` in 2 different segments.
*   convention : on reaching mEnd, match count continue starting from iStart
*/
static size_t ZSTD_count_2segments(const BYTE* ip, const BYTE* match, const BYTE* iEnd, const BYTE* mEnd, const BYTE* iStart)
{
    size_t matchLength;
    const BYTE* vEnd = ip + (mEnd - match);
    if (vEnd > iEnd) vEnd = iEnd;
    matchLength = ZSTD_count(ip, match, vEnd);
    if (match + matchLength == mEnd)
        matchLength += ZSTD_count(ip+matchLength, iStart, iEnd);
    return matchLength;
}


/*-*************************************
*  Hashes
***************************************/
static const U32 prime3bytes = 506832829U;
static U32    ZSTD_hash3(U32 u, U32 h) { return ((u << (32-24)) * prime3bytes)  >> (32-h) ; }
static size_t ZSTD_hash3Ptr(const void* ptr, U32 h) { return ZSTD_hash3(MEM_readLE32(ptr), h); }

static const U32 prime4bytes = 2654435761U;
static U32    ZSTD_hash4(U32 u, U32 h) { return (u * prime4bytes) >> (32-h) ; }
static size_t ZSTD_hash4Ptr(const void* ptr, U32 h) { return ZSTD_hash4(MEM_read32(ptr), h); }

static const U64 prime5bytes = 889523592379ULL;
static size_t ZSTD_hash5(U64 u, U32 h) { return (size_t)(((u  << (64-40)) * prime5bytes) >> (64-h)) ; }
static size_t ZSTD_hash5Ptr(const void* p, U32 h) { return ZSTD_hash5(MEM_readLE64(p), h); }

static const U64 prime6bytes = 227718039650203ULL;
static size_t ZSTD_hash6(U64 u, U32 h) { return (size_t)(((u  << (64-48)) * prime6bytes) >> (64-h)) ; }
static size_t ZSTD_hash6Ptr(const void* p, U32 h) { return ZSTD_hash6(MEM_readLE64(p), h); }

static const U64 prime7bytes = 58295818150454627ULL;
static size_t ZSTD_hash7(U64 u, U32 h) { return (size_t)(((u  << (64-56)) * prime7bytes) >> (64-h)) ; }
static size_t ZSTD_hash7Ptr(const void* p, U32 h) { return ZSTD_hash7(MEM_readLE64(p), h); }

static size_t ZSTD_hashPtr(const void* p, U32 hBits, U32 mls)
{
    switch(mls)
    {
    default:
    case 4: return ZSTD_hash4Ptr(p, hBits);
    case 5: return ZSTD_hash5Ptr(p, hBits);
    case 6: return ZSTD_hash6Ptr(p, hBits);
    case 7: return ZSTD_hash7Ptr(p, hBits);
    }
}


/*-*************************************
*  Fast Scan
***************************************/
#define FILLHASHSTEP 3
static void ZSTD_fillHashTable (ZSTD_CCtx* zc, const void* end, const U32 mls)
{
    U32* const hashTable = zc->hashTable;
    const U32 hBits = zc->params.hashLog;
    const BYTE* const base = zc->base;
    const BYTE* ip = base + zc->nextToUpdate;
    const BYTE* const iend = ((const BYTE*)end) - 8;

    while(ip <= iend) {
        hashTable[ZSTD_hashPtr(ip, hBits, mls)] = (U32)(ip - base);
        ip += FILLHASHSTEP;
    }
}


FORCE_INLINE
void ZSTD_compressBlock_fast_generic(ZSTD_CCtx* zc,
                                 const void* src, size_t srcSize,
                                 const U32 mls)
{
    U32* const hashTable = zc->hashTable;
    const U32 hBits = zc->params.hashLog;
    seqStore_t* seqStorePtr = &(zc->seqStore);
    const BYTE* const base = zc->base;
    const BYTE* const istart = (const BYTE*)src;
    const BYTE* ip = istart;
    const BYTE* anchor = istart;
    const U32 lowIndex = zc->dictLimit;
    const BYTE* const lowest = base + lowIndex;
    const BYTE* const iend = istart + srcSize;
    const BYTE* const ilimit = iend - 8;

    size_t offset_2=REPCODE_STARTVALUE, offset_1=REPCODE_STARTVALUE;


    /* init */
    ZSTD_resetSeqStore(seqStorePtr);
    if (ip < lowest+REPCODE_STARTVALUE) ip = lowest+REPCODE_STARTVALUE;

    /* Main Search Loop */
    while (ip < ilimit) {  /* < instead of <=, because repcode check at (ip+1) */
        size_t mlCode;
        size_t offset;
        const size_t h = ZSTD_hashPtr(ip, hBits, mls);
        const U32 matchIndex = hashTable[h];
        const BYTE* match = base + matchIndex;
        const U32 current = (U32)(ip-base);
        hashTable[h] = current;   /* update hash table */

        if (MEM_read32(ip+1-offset_1) == MEM_read32(ip+1)) {   /* note : by construction, offset_1 <= current */
            mlCode = ZSTD_count(ip+1+MINMATCH, ip+1+MINMATCH-offset_1, iend);
            ip++;
            offset = 0;
        } else {
            if ( (matchIndex <= lowIndex) ||
                 (MEM_read32(match) != MEM_read32(ip)) ) {
                ip += ((ip-anchor) >> g_searchStrength) + 1;
                continue;
            }
            mlCode = ZSTD_count(ip+MINMATCH, match+MINMATCH, iend);
            offset = ip-match;
            while ((ip>anchor) && (match>lowest) && (ip[-1] == match[-1])) { ip--; match--; mlCode++; }  /* catch up */
            offset_2 = offset_1;
            offset_1 = offset;
        }

        /* match found */
        ZSTD_storeSeq(seqStorePtr, ip-anchor, anchor, offset, mlCode);
        ip += mlCode + MINMATCH;
        anchor = ip;

        if (ip <= ilimit) {
            /* Fill Table */
            hashTable[ZSTD_hashPtr(base+current+2, hBits, mls)] = current+2;  /* here because current+2 could be > iend-8 */
            hashTable[ZSTD_hashPtr(ip-2, hBits, mls)] = (U32)(ip-2-base);
            /* check immediate repcode */
            while ( (ip <= ilimit)
                 && (MEM_read32(ip) == MEM_read32(ip - offset_2)) ) {
                /* store sequence */
                size_t rlCode = ZSTD_count(ip+MINMATCH, ip+MINMATCH-offset_2, iend);
                size_t tmpOff = offset_2; offset_2 = offset_1; offset_1 = tmpOff;   /* swap offset_2 <=> offset_1 */
                hashTable[ZSTD_hashPtr(ip, hBits, mls)] = (U32)(ip-base);
                ZSTD_storeSeq(seqStorePtr, 0, anchor, 0, rlCode);
                ip += rlCode+MINMATCH;
                anchor = ip;
                continue;   /* faster when present ... (?) */
    }   }   }

    {   /* Last Literals */
        size_t lastLLSize = iend - anchor;
        memcpy(seqStorePtr->lit, anchor, lastLLSize);
        seqStorePtr->lit += lastLLSize;
    }
}


static void ZSTD_compressBlock_fast(ZSTD_CCtx* ctx,
                       const void* src, size_t srcSize)
{
    const U32 mls = ctx->params.searchLength;
    switch(mls)
    {
    default:
    case 4 :
        ZSTD_compressBlock_fast_generic(ctx, src, srcSize, 4); return;
    case 5 :
        ZSTD_compressBlock_fast_generic(ctx, src, srcSize, 5); return;
    case 6 :
        ZSTD_compressBlock_fast_generic(ctx, src, srcSize, 6); return;
    case 7 :
        ZSTD_compressBlock_fast_generic(ctx, src, srcSize, 7); return;
    }
}


static void ZSTD_compressBlock_fast_extDict_generic(ZSTD_CCtx* ctx,
                                 const void* src, size_t srcSize,
                                 const U32 mls)
{
    U32* hashTable = ctx->hashTable;
    const U32 hBits = ctx->params.hashLog;
    seqStore_t* seqStorePtr = &(ctx->seqStore);
    const BYTE* const base = ctx->base;
    const BYTE* const dictBase = ctx->dictBase;
    const BYTE* const istart = (const BYTE*)src;
    const BYTE* ip = istart;
    const BYTE* anchor = istart;
    const U32   lowLimit = ctx->lowLimit;
    const BYTE* const dictStart = dictBase + lowLimit;
    const U32   dictLimit = ctx->dictLimit;
    const BYTE* const lowPrefixPtr = base + dictLimit;
    const BYTE* const dictEnd = dictBase + dictLimit;
    const BYTE* const iend = istart + srcSize;
    const BYTE* const ilimit = iend - 8;

    U32 offset_2=REPCODE_STARTVALUE, offset_1=REPCODE_STARTVALUE;


    /* init */
    ZSTD_resetSeqStore(seqStorePtr);
    /* skip first position to avoid read overflow during repcode match check */
    hashTable[ZSTD_hashPtr(ip+0, hBits, mls)] = (U32)(ip-base+0);
    ip += REPCODE_STARTVALUE;

    /* Main Search Loop */
    while (ip < ilimit) {  /* < instead of <=, because (ip+1) */
        const size_t h = ZSTD_hashPtr(ip, hBits, mls);
        const U32 matchIndex = hashTable[h];
        const BYTE* matchBase = matchIndex < dictLimit ? dictBase : base;
        const BYTE* match = matchBase + matchIndex;
        const U32 current = (U32)(ip-base);
        const U32 repIndex = current + 1 - offset_1;
        const BYTE* repBase = repIndex < dictLimit ? dictBase : base;
        const BYTE* repMatch = repBase + repIndex;
        size_t mlCode;
        U32 offset;
        hashTable[h] = current;   /* update hash table */

        if ( ((repIndex <= dictLimit-4) || (repIndex >= dictLimit))
          && (MEM_read32(repMatch) == MEM_read32(ip+1)) ) {
            const BYTE* repMatchEnd = repIndex < dictLimit ? dictEnd : iend;
            mlCode = ZSTD_count_2segments(ip+1+MINMATCH, repMatch+MINMATCH, iend, repMatchEnd, lowPrefixPtr);
            ip++;
            offset = 0;
        } else {
            if ( (matchIndex < lowLimit) ||
                 (MEM_read32(match) != MEM_read32(ip)) )
            { ip += ((ip-anchor) >> g_searchStrength) + 1; continue; }
            {
                const BYTE* matchEnd = matchIndex < dictLimit ? dictEnd : iend;
                const BYTE* lowMatchPtr = matchIndex < dictLimit ? dictStart : lowPrefixPtr;
                mlCode = ZSTD_count_2segments(ip+MINMATCH, match+MINMATCH, iend, matchEnd, lowPrefixPtr);
                while ((ip>anchor) && (match>lowMatchPtr) && (ip[-1] == match[-1])) { ip--; match--; mlCode++; }   /* catch up */
                offset = current - matchIndex;
                offset_2 = offset_1;
                offset_1 = offset;
        }   }

        /* found a match : store it */
        ZSTD_storeSeq(seqStorePtr, ip-anchor, anchor, offset, mlCode);
        ip += mlCode + MINMATCH;
        anchor = ip;

        if (ip <= ilimit) {
            /* Fill Table */
			hashTable[ZSTD_hashPtr(base+current+2, hBits, mls)] = current+2;
            hashTable[ZSTD_hashPtr(ip-2, hBits, mls)] = (U32)(ip-2-base);
            /* check immediate repcode */
            while (ip <= ilimit) {
                U32 current2 = (U32)(ip-base);
                const U32 repIndex2 = current2 - offset_2;
                const BYTE* repMatch2 = repIndex2 < dictLimit ? dictBase + repIndex2 : base + repIndex2;
                if ( ((repIndex2 <= dictLimit-4) || (repIndex2 >= dictLimit))
                  && (MEM_read32(repMatch2) == MEM_read32(ip)) ) {
                    const BYTE* const repEnd2 = repIndex2 < dictLimit ? dictEnd : iend;
                    size_t repLength2 = ZSTD_count_2segments(ip+MINMATCH, repMatch2+MINMATCH, iend, repEnd2, lowPrefixPtr);
                    U32 tmpOffset = offset_2; offset_2 = offset_1; offset_1 = tmpOffset;   /* swap offset_2 <=> offset_1 */
                    ZSTD_storeSeq(seqStorePtr, 0, anchor, 0, repLength2);
                    hashTable[ZSTD_hashPtr(ip, hBits, mls)] = current2;
                    ip += repLength2+MINMATCH;
                    anchor = ip;
                    continue;
                }
                break;
    }   }   }

    /* Last Literals */
    {
        size_t lastLLSize = iend - anchor;
        memcpy(seqStorePtr->lit, anchor, lastLLSize);
        seqStorePtr->lit += lastLLSize;
    }
}


static void ZSTD_compressBlock_fast_extDict(ZSTD_CCtx* ctx,
                         const void* src, size_t srcSize)
{
    const U32 mls = ctx->params.searchLength;
    switch(mls)
    {
    default:
    case 4 :
        ZSTD_compressBlock_fast_extDict_generic(ctx, src, srcSize, 4); return;
    case 5 :
        ZSTD_compressBlock_fast_extDict_generic(ctx, src, srcSize, 5); return;
    case 6 :
        ZSTD_compressBlock_fast_extDict_generic(ctx, src, srcSize, 6); return;
    case 7 :
        ZSTD_compressBlock_fast_extDict_generic(ctx, src, srcSize, 7); return;
    }
}


/*-*************************************
*  Binary Tree search
***************************************/
/** ZSTD_insertBt1() : add one or multiple positions to tree.
*   ip : assumed <= iend-8 .
*   @return : nb of positions added */
static U32 ZSTD_insertBt1(ZSTD_CCtx* zc, const BYTE* const ip, const U32 mls, const BYTE* const iend, U32 nbCompares,
                          U32 extDict)
{
    U32* const hashTable = zc->hashTable;
    const U32 hashLog = zc->params.hashLog;
    const size_t h  = ZSTD_hashPtr(ip, hashLog, mls);
    U32* const bt   = zc->contentTable;
    const U32 btLog = zc->params.contentLog - 1;
    const U32 btMask= (1 << btLog) - 1;
    U32 matchIndex  = hashTable[h];
    size_t commonLengthSmaller=0, commonLengthLarger=0;
    const BYTE* const base = zc->base;
    const BYTE* const dictBase = zc->dictBase;
    const U32 dictLimit = zc->dictLimit;
    const BYTE* const dictEnd = dictBase + dictLimit;
    const BYTE* const prefixStart = base + dictLimit;
    const BYTE* match = base + matchIndex;
    const U32 current = (U32)(ip-base);
    const U32 btLow = btMask >= current ? 0 : current - btMask;
    U32* smallerPtr = bt + 2*(current&btMask);
    U32* largerPtr  = smallerPtr + 1;
    U32 dummy32;   /* to be nullified at the end */
    const U32 windowLow = zc->lowLimit;
    U32 matchEndIdx = current+8;
    size_t bestLength = 8;
    U32 predictedSmall = *(bt + 2*((current-1)&btMask) + 0);
    U32 predictedLarge = *(bt + 2*((current-1)&btMask) + 1);
    predictedSmall += (predictedSmall>0);
    predictedLarge += (predictedLarge>0);

    hashTable[h] = current;   /* Update Hash Table */

    while (nbCompares-- && (matchIndex > windowLow)) {
        U32* nextPtr = bt + 2*(matchIndex & btMask);
        size_t matchLength = MIN(commonLengthSmaller, commonLengthLarger);   /* guaranteed minimum nb of common bytes */
#if 1   /* note : can create issues when hlog small <= 11 */
        const U32* predictPtr = bt + 2*((matchIndex-1) & btMask);   /* written this way, as bt is a roll buffer */
        if (matchIndex == predictedSmall) {
            /* no need to check length, result known */
            *smallerPtr = matchIndex;
            if (matchIndex <= btLow) { smallerPtr=&dummy32; break; }   /* beyond tree size, stop the search */
            smallerPtr = nextPtr+1;               /* new "smaller" => larger of match */
            matchIndex = nextPtr[1];              /* new matchIndex larger than previous (closer to current) */
            predictedSmall = predictPtr[1] + (predictPtr[1]>0);
            continue;
        }
        if (matchIndex == predictedLarge) {
            *largerPtr = matchIndex;
            if (matchIndex <= btLow) { largerPtr=&dummy32; break; }   /* beyond tree size, stop the search */
            largerPtr = nextPtr;
            matchIndex = nextPtr[0];
            predictedLarge = predictPtr[0] + (predictPtr[0]>0);
            continue;
        }
#endif
        if ((!extDict) || (matchIndex+matchLength >= dictLimit)) {
            match = base + matchIndex;
            if (match[matchLength] == ip[matchLength])
                matchLength += ZSTD_count(ip+matchLength+1, match+matchLength+1, iend) +1;
        } else {
            match = dictBase + matchIndex;
            matchLength += ZSTD_count_2segments(ip+matchLength, match+matchLength, iend, dictEnd, prefixStart);
            if (matchIndex+matchLength >= dictLimit)
				match = base + matchIndex;   /* to prepare for next usage of match[matchLength] */
        }

        if (matchLength > bestLength) {
            bestLength = matchLength;
            if (matchLength > matchEndIdx - matchIndex)
                matchEndIdx = matchIndex + (U32)matchLength;
        }

        if (ip+matchLength == iend)   /* equal : no way to know if inf or sup */
            break;   /* drop , to guarantee consistency ; miss a bit of compression, but other solutions can corrupt the tree */

        if (match[matchLength] < ip[matchLength]) {  /* necessarily within correct buffer */
            /* match is smaller than current */
            *smallerPtr = matchIndex;             /* update smaller idx */
            commonLengthSmaller = matchLength;    /* all smaller will now have at least this guaranteed common length */
            if (matchIndex <= btLow) { smallerPtr=&dummy32; break; }   /* beyond tree size, stop the search */
            smallerPtr = nextPtr+1;               /* new "smaller" => larger of match */
            matchIndex = nextPtr[1];              /* new matchIndex larger than previous (closer to current) */
        } else {
            /* match is larger than current */
            *largerPtr = matchIndex;
            commonLengthLarger = matchLength;
            if (matchIndex <= btLow) { largerPtr=&dummy32; break; }   /* beyond tree size, stop the search */
            largerPtr = nextPtr;
            matchIndex = nextPtr[0];
    }   }

    *smallerPtr = *largerPtr = 0;
    if (bestLength > 384) return MIN(192, (U32)(bestLength - 384));
    if (matchEndIdx > current + 8) return matchEndIdx - current - 8;
    return 1;
}


static size_t ZSTD_insertBtAndFindBestMatch (
                        ZSTD_CCtx* zc,
                        const BYTE* const ip, const BYTE* const iend,
                        size_t* offsetPtr,
                        U32 nbCompares, const U32 mls,
                        U32 extDict)
{
    U32* const hashTable = zc->hashTable;
    const U32 hashLog = zc->params.hashLog;
    const size_t h  = ZSTD_hashPtr(ip, hashLog, mls);
    U32* const bt   = zc->contentTable;
    const U32 btLog = zc->params.contentLog - 1;
    const U32 btMask= (1 << btLog) - 1;
    U32 matchIndex  = hashTable[h];
    size_t commonLengthSmaller=0, commonLengthLarger=0;
    const BYTE* const base = zc->base;
    const BYTE* const dictBase = zc->dictBase;
    const U32 dictLimit = zc->dictLimit;
    const BYTE* const dictEnd = dictBase + dictLimit;
    const BYTE* const prefixStart = base + dictLimit;
    const U32 current = (U32)(ip-base);
    const U32 btLow = btMask >= current ? 0 : current - btMask;
    const U32 windowLow = zc->lowLimit;
    U32* smallerPtr = bt + 2*(current&btMask);
    U32* largerPtr  = bt + 2*(current&btMask) + 1;
    size_t bestLength = 0;
    U32 matchEndIdx = current+8;
    U32 dummy32;   /* to be nullified at the end */

    hashTable[h] = current;   /* Update Hash Table */

    while (nbCompares-- && (matchIndex > windowLow)) {
        U32* nextPtr = bt + 2*(matchIndex & btMask);
        size_t matchLength = MIN(commonLengthSmaller, commonLengthLarger);   /* guaranteed minimum nb of common bytes */
        const BYTE* match;

        if ((!extDict) || (matchIndex+matchLength >= dictLimit)) {
            match = base + matchIndex;
            if (match[matchLength] == ip[matchLength])
                matchLength += ZSTD_count(ip+matchLength+1, match+matchLength+1, iend) +1;
        } else {
            match = dictBase + matchIndex;
            matchLength += ZSTD_count_2segments(ip+matchLength, match+matchLength, iend, dictEnd, prefixStart);
            if (matchIndex+matchLength >= dictLimit)
				match = base + matchIndex;   /* to prepare for next usage of match[matchLength] */
        }

        if (matchLength > bestLength) {
            if (matchLength > matchEndIdx - matchIndex)
                matchEndIdx = matchIndex + (U32)matchLength;
            if ( (4*(int)(matchLength-bestLength)) > (int)(ZSTD_highbit(current-matchIndex+1) - ZSTD_highbit((U32)offsetPtr[0]+1)) )
                bestLength = matchLength, *offsetPtr = current - matchIndex;
            if (ip+matchLength == iend)   /* equal : no way to know if inf or sup */
                break;   /* drop, to guarantee consistency (miss a little bit of compression) */
        }

        if (match[matchLength] < ip[matchLength]) {
            /* match is smaller than current */
            *smallerPtr = matchIndex;             /* update smaller idx */
            commonLengthSmaller = matchLength;    /* all smaller will now have at least this guaranteed common length */
            if (matchIndex <= btLow) { smallerPtr=&dummy32; break; }   /* beyond tree size, stop the search */
            smallerPtr = nextPtr+1;               /* new "smaller" => larger of match */
            matchIndex = nextPtr[1];              /* new matchIndex larger than previous (closer to current) */
        } else {
            /* match is larger than current */
            *largerPtr = matchIndex;
            commonLengthLarger = matchLength;
            if (matchIndex <= btLow) { largerPtr=&dummy32; break; }   /* beyond tree size, stop the search */
            largerPtr = nextPtr;
            matchIndex = nextPtr[0];
    }   }

    *smallerPtr = *largerPtr = 0;

    zc->nextToUpdate = (matchEndIdx > current + 8) ? matchEndIdx - 8 : current+1;
    return bestLength;
}


static void ZSTD_updateTree(ZSTD_CCtx* zc, const BYTE* const ip, const BYTE* const iend, const U32 nbCompares, const U32 mls)
{
    const BYTE* const base = zc->base;
    const U32 target = (U32)(ip - base);
    U32 idx = zc->nextToUpdate;

    while(idx < target)
        idx += ZSTD_insertBt1(zc, base+idx, mls, iend, nbCompares, 0);
}

/** Tree updater, providing best match */
static size_t ZSTD_BtFindBestMatch (
                        ZSTD_CCtx* zc,
                        const BYTE* const ip, const BYTE* const iLimit,
                        size_t* offsetPtr,
                        const U32 maxNbAttempts, const U32 mls)
{
    if (ip < zc->base + zc->nextToUpdate) return 0;   /* skipped area */
    ZSTD_updateTree(zc, ip, iLimit, maxNbAttempts, mls);
    return ZSTD_insertBtAndFindBestMatch(zc, ip, iLimit, offsetPtr, maxNbAttempts, mls, 0);
}


static size_t ZSTD_BtFindBestMatch_selectMLS (
                        ZSTD_CCtx* zc,   /* Index table will be updated */
                        const BYTE* ip, const BYTE* const iLimit,
                        size_t* offsetPtr,
                        const U32 maxNbAttempts, const U32 matchLengthSearch)
{
    switch(matchLengthSearch)
    {
    default :
    case 4 : return ZSTD_BtFindBestMatch(zc, ip, iLimit, offsetPtr, maxNbAttempts, 4);
    case 5 : return ZSTD_BtFindBestMatch(zc, ip, iLimit, offsetPtr, maxNbAttempts, 5);
    case 6 : return ZSTD_BtFindBestMatch(zc, ip, iLimit, offsetPtr, maxNbAttempts, 6);
    }
}


static void ZSTD_updateTree_extDict(ZSTD_CCtx* zc, const BYTE* const ip, const BYTE* const iend, const U32 nbCompares, const U32 mls)
{
    const BYTE* const base = zc->base;
    const U32 target = (U32)(ip - base);
    U32 idx = zc->nextToUpdate;

    while (idx < target) idx += ZSTD_insertBt1(zc, base+idx, mls, iend, nbCompares, 1);
}

#include "zstd_opt.h"

/** Tree updater, providing best match */
static size_t ZSTD_BtFindBestMatch_extDict (
                        ZSTD_CCtx* zc,
                        const BYTE* const ip, const BYTE* const iLimit,
                        size_t* offsetPtr,
                        const U32 maxNbAttempts, const U32 mls)
{
    if (ip < zc->base + zc->nextToUpdate) return 0;   /* skipped area */
    ZSTD_updateTree_extDict(zc, ip, iLimit, maxNbAttempts, mls);
    return ZSTD_insertBtAndFindBestMatch(zc, ip, iLimit, offsetPtr, maxNbAttempts, mls, 1);
}


static size_t ZSTD_BtFindBestMatch_selectMLS_extDict (
                        ZSTD_CCtx* zc,   /* Index table will be updated */
                        const BYTE* ip, const BYTE* const iLimit,
                        size_t* offsetPtr,
                        const U32 maxNbAttempts, const U32 matchLengthSearch)
{
    switch(matchLengthSearch)
    {
    default :
    case 4 : return ZSTD_BtFindBestMatch_extDict(zc, ip, iLimit, offsetPtr, maxNbAttempts, 4);
    case 5 : return ZSTD_BtFindBestMatch_extDict(zc, ip, iLimit, offsetPtr, maxNbAttempts, 5);
    case 6 : return ZSTD_BtFindBestMatch_extDict(zc, ip, iLimit, offsetPtr, maxNbAttempts, 6);
    }
}


/* ***********************
*  Hash Chain
*************************/

#define NEXT_IN_CHAIN(d, mask)   chainTable[(d) & mask]

/* Update chains up to ip (excluded)
   Assumption : always within prefix (ie. not within extDict) */
FORCE_INLINE
U32 ZSTD_insertAndFindFirstIndex (ZSTD_CCtx* zc, const BYTE* ip, U32 mls)
{
    U32* const hashTable  = zc->hashTable;
    const U32 hashLog = zc->params.hashLog;
    U32* const chainTable = zc->contentTable;
    const U32 chainMask = (1 << zc->params.contentLog) - 1;
    const BYTE* const base = zc->base;
    const U32 target = (U32)(ip - base);
    U32 idx = zc->nextToUpdate;

    while(idx < target) {
        size_t h = ZSTD_hashPtr(base+idx, hashLog, mls);
        NEXT_IN_CHAIN(idx, chainMask) = hashTable[h];
        hashTable[h] = idx;
        idx++;
    }

    zc->nextToUpdate = target;
    return hashTable[ZSTD_hashPtr(ip, hashLog, mls)];
}


FORCE_INLINE /* inlining is important to hardwire a hot branch (template emulation) */
size_t ZSTD_HcFindBestMatch_generic (
                        ZSTD_CCtx* zc,   /* Index table will be updated */
                        const BYTE* const ip, const BYTE* const iLimit,
                        size_t* offsetPtr,
                        const U32 maxNbAttempts, const U32 mls, const U32 extDict)
{
    U32* const chainTable = zc->contentTable;
    const U32 chainSize = (1 << zc->params.contentLog);
    const U32 chainMask = chainSize-1;
    const BYTE* const base = zc->base;
    const BYTE* const dictBase = zc->dictBase;
    const U32 dictLimit = zc->dictLimit;
    const BYTE* const prefixStart = base + dictLimit;
    const BYTE* const dictEnd = dictBase + dictLimit;
    const U32 lowLimit = zc->lowLimit;
    const U32 current = (U32)(ip-base);
    const U32 minChain = current > chainSize ? current - chainSize : 0;
    U32 matchIndex;
    const BYTE* match;
    int nbAttempts=maxNbAttempts;
    size_t ml=MINMATCH-1;

    /* HC4 match finder */
    matchIndex = ZSTD_insertAndFindFirstIndex (zc, ip, mls);

    while ((matchIndex>lowLimit) && (nbAttempts)) {
        size_t currentMl=0;
        nbAttempts--;
        if ((!extDict) || matchIndex >= dictLimit) {
            match = base + matchIndex;
            if (match[ml] == ip[ml])   /* potentially better */
                currentMl = ZSTD_count(ip, match, iLimit);
        } else {
            match = dictBase + matchIndex;
            if (MEM_read32(match) == MEM_read32(ip))   /* assumption : matchIndex <= dictLimit-4 (by table construction) */
                currentMl = ZSTD_count_2segments(ip+MINMATCH, match+MINMATCH, iLimit, dictEnd, prefixStart) + MINMATCH;
        }

        /* save best solution */
        if (currentMl > ml) { ml = currentMl; *offsetPtr = current - matchIndex; if (ip+currentMl == iLimit) break; /* best possible, and avoid read overflow*/ }

        if (matchIndex <= minChain) break;
        matchIndex = NEXT_IN_CHAIN(matchIndex, chainMask);
    }

    return ml;
}


FORCE_INLINE size_t ZSTD_HcFindBestMatch_selectMLS (
                        ZSTD_CCtx* zc,
                        const BYTE* ip, const BYTE* const iLimit,
                        size_t* offsetPtr,
                        const U32 maxNbAttempts, const U32 matchLengthSearch)
{
    switch(matchLengthSearch)
    {
    default :
    case 4 : return ZSTD_HcFindBestMatch_generic(zc, ip, iLimit, offsetPtr, maxNbAttempts, 4, 0);
    case 5 : return ZSTD_HcFindBestMatch_generic(zc, ip, iLimit, offsetPtr, maxNbAttempts, 5, 0);
    case 6 : return ZSTD_HcFindBestMatch_generic(zc, ip, iLimit, offsetPtr, maxNbAttempts, 6, 0);
    }
}


FORCE_INLINE size_t ZSTD_HcFindBestMatch_extDict_selectMLS (
                        ZSTD_CCtx* zc,
                        const BYTE* ip, const BYTE* const iLimit,
                        size_t* offsetPtr,
                        const U32 maxNbAttempts, const U32 matchLengthSearch)
{
    switch(matchLengthSearch)
    {
    default :
    case 4 : return ZSTD_HcFindBestMatch_generic(zc, ip, iLimit, offsetPtr, maxNbAttempts, 4, 1);
    case 5 : return ZSTD_HcFindBestMatch_generic(zc, ip, iLimit, offsetPtr, maxNbAttempts, 5, 1);
    case 6 : return ZSTD_HcFindBestMatch_generic(zc, ip, iLimit, offsetPtr, maxNbAttempts, 6, 1);
    }
}


/* *******************************
*  Common parser - lazy strategy
*********************************/
FORCE_INLINE
void ZSTD_compressBlock_lazy_generic(ZSTD_CCtx* ctx,
                                     const void* src, size_t srcSize,
                                     const U32 searchMethod, const U32 depth)
{
    seqStore_t* seqStorePtr = &(ctx->seqStore);
    const BYTE* const istart = (const BYTE*)src;
    const BYTE* ip = istart;
    const BYTE* anchor = istart;
    const BYTE* const iend = istart + srcSize;
    const BYTE* const ilimit = iend - 8;
    const BYTE* const base = ctx->base + ctx->dictLimit;

    size_t offset_2=REPCODE_STARTVALUE, offset_1=REPCODE_STARTVALUE;
    const U32 maxSearches = 1 << ctx->params.searchLog;
    const U32 mls = ctx->params.searchLength;

    typedef size_t (*searchMax_f)(ZSTD_CCtx* zc, const BYTE* ip, const BYTE* iLimit,
                        size_t* offsetPtr,
                        U32 maxNbAttempts, U32 matchLengthSearch);
    searchMax_f searchMax = searchMethod ? ZSTD_BtFindBestMatch_selectMLS : ZSTD_HcFindBestMatch_selectMLS;

    /* init */
    ZSTD_resetSeqStore(seqStorePtr);
    if ((ip-base) < REPCODE_STARTVALUE) ip = base + REPCODE_STARTVALUE;

    /* Match Loop */
    while (ip < ilimit) {
        size_t matchLength=0;
        size_t offset=0;
        const BYTE* start=ip+1;

        /* check repCode */
        if (MEM_read32(ip+1) == MEM_read32(ip+1 - offset_1)) {
            /* repcode : we take it */
            matchLength = ZSTD_count(ip+1+MINMATCH, ip+1+MINMATCH-offset_1, iend) + MINMATCH;
            if (depth==0) goto _storeSequence;
        }

        {
            /* first search (depth 0) */
            size_t offsetFound = 99999999;
            size_t ml2 = searchMax(ctx, ip, iend, &offsetFound, maxSearches, mls);
            if (ml2 > matchLength)
                matchLength = ml2, start = ip, offset=offsetFound;
        }

        if (matchLength < MINMATCH) {
            ip += ((ip-anchor) >> g_searchStrength) + 1;   /* jump faster over incompressible sections */
            continue;
        }

        /* let's try to find a better solution */
        if (depth>=1)
        while (ip<ilimit) {
            ip ++;
            if ((offset) && (MEM_read32(ip) == MEM_read32(ip - offset_1))) {
                size_t mlRep = ZSTD_count(ip+MINMATCH, ip+MINMATCH-offset_1, iend) + MINMATCH;
                int gain2 = (int)(mlRep * 3);
                int gain1 = (int)(matchLength*3 - ZSTD_highbit((U32)offset+1) + 1);
                if ((mlRep >= MINMATCH) && (gain2 > gain1))
                    matchLength = mlRep, offset = 0, start = ip;
            }
            {
                size_t offset2=999999;
                size_t ml2 = searchMax(ctx, ip, iend, &offset2, maxSearches, mls);
                int gain2 = (int)(ml2*4 - ZSTD_highbit((U32)offset2+1));   /* raw approx */
                int gain1 = (int)(matchLength*4 - ZSTD_highbit((U32)offset+1) + 4);
                if ((ml2 >= MINMATCH) && (gain2 > gain1)) {
                    matchLength = ml2, offset = offset2, start = ip;
                    continue;   /* search a better one */
            }   }

            /* let's find an even better one */
            if ((depth==2) && (ip<ilimit)) {
                ip ++;
                if ((offset) && (MEM_read32(ip) == MEM_read32(ip - offset_1))) {
                    size_t ml2 = ZSTD_count(ip+MINMATCH, ip+MINMATCH-offset_1, iend) + MINMATCH;
                    int gain2 = (int)(ml2 * 4);
                    int gain1 = (int)(matchLength*4 - ZSTD_highbit((U32)offset+1) + 1);
                    if ((ml2 >= MINMATCH) && (gain2 > gain1))
                        matchLength = ml2, offset = 0, start = ip;
                }
                {
                    size_t offset2=999999;
                    size_t ml2 = searchMax(ctx, ip, iend, &offset2, maxSearches, mls);
                    int gain2 = (int)(ml2*4 - ZSTD_highbit((U32)offset2+1));   /* raw approx */
                    int gain1 = (int)(matchLength*4 - ZSTD_highbit((U32)offset+1) + 7);
                    if ((ml2 >= MINMATCH) && (gain2 > gain1)) {
                        matchLength = ml2, offset = offset2, start = ip;
                        continue;
            }   }   }
            break;  /* nothing found : store previous solution */
        }

        /* catch up */
        if (offset) {
            while ((start>anchor) && (start>base+offset) && (start[-1] == start[-1-offset]))   /* only search for offset within prefix */
                { start--; matchLength++; }
            offset_2 = offset_1; offset_1 = offset;
        }

        /* store sequence */
_storeSequence:
        {
            size_t litLength = start - anchor;
            ZSTD_storeSeq(seqStorePtr, litLength, anchor, offset, matchLength-MINMATCH);
            anchor = ip = start + matchLength;
        }

        /* check immediate repcode */
        while ( (ip <= ilimit)
             && (MEM_read32(ip) == MEM_read32(ip - offset_2)) ) {
            /* store sequence */
            matchLength = ZSTD_count(ip+MINMATCH, ip+MINMATCH-offset_2, iend);
            offset = offset_2;
            offset_2 = offset_1;
            offset_1 = offset;
            ZSTD_storeSeq(seqStorePtr, 0, anchor, 0, matchLength);
            ip += matchLength+MINMATCH;
            anchor = ip;
            continue;   /* faster when present ... (?) */
    }   }

    /* Last Literals */
    {
        size_t lastLLSize = iend - anchor;
        memcpy(seqStorePtr->lit, anchor, lastLLSize);
        seqStorePtr->lit += lastLLSize;
    }
}


static void ZSTD_compressBlock_btopt(ZSTD_CCtx* ctx, const void* src, size_t srcSize)
{
    ZSTD_compressBlock_opt_generic(ctx, src, srcSize, 2);
}

static void ZSTD_compressBlock_btlazy2(ZSTD_CCtx* ctx, const void* src, size_t srcSize)
{
    ZSTD_compressBlock_lazy_generic(ctx, src, srcSize, 1, 2);
}

static void ZSTD_compressBlock_lazy2(ZSTD_CCtx* ctx, const void* src, size_t srcSize)
{
    ZSTD_compressBlock_lazy_generic(ctx, src, srcSize, 0, 2);
}

static void ZSTD_compressBlock_lazy(ZSTD_CCtx* ctx, const void* src, size_t srcSize)
{
    ZSTD_compressBlock_lazy_generic(ctx, src, srcSize, 0, 1);
}

static void ZSTD_compressBlock_greedy(ZSTD_CCtx* ctx, const void* src, size_t srcSize)
{
    ZSTD_compressBlock_lazy_generic(ctx, src, srcSize, 0, 0);
}


FORCE_INLINE
void ZSTD_compressBlock_lazy_extDict_generic(ZSTD_CCtx* ctx,
                                     const void* src, size_t srcSize,
                                     const U32 searchMethod, const U32 depth)
{
    seqStore_t* seqStorePtr = &(ctx->seqStore);
    const BYTE* const istart = (const BYTE*)src;
    const BYTE* ip = istart;
    const BYTE* anchor = istart;
    const BYTE* const iend = istart + srcSize;
    const BYTE* const ilimit = iend - 8;
    const BYTE* const base = ctx->base;
    const U32 dictLimit = ctx->dictLimit;
    const BYTE* const prefixStart = base + dictLimit;
    const BYTE* const dictBase = ctx->dictBase;
    const BYTE* const dictEnd  = dictBase + dictLimit;
    const BYTE* const dictStart  = dictBase + ctx->lowLimit;

    size_t offset_2=REPCODE_STARTVALUE, offset_1=REPCODE_STARTVALUE;
    const U32 maxSearches = 1 << ctx->params.searchLog;
    const U32 mls = ctx->params.searchLength;

    typedef size_t (*searchMax_f)(ZSTD_CCtx* zc, const BYTE* ip, const BYTE* iLimit,
                        size_t* offsetPtr,
                        U32 maxNbAttempts, U32 matchLengthSearch);
    searchMax_f searchMax = searchMethod ? ZSTD_BtFindBestMatch_selectMLS_extDict : ZSTD_HcFindBestMatch_extDict_selectMLS;

    /* init */
    ZSTD_resetSeqStore(seqStorePtr);
    if ((ip - prefixStart) < REPCODE_STARTVALUE) ip += REPCODE_STARTVALUE;

    /* Match Loop */
    while (ip < ilimit) {
        size_t matchLength=0;
        size_t offset=0;
        const BYTE* start=ip+1;
        U32 current = (U32)(ip-base);

        /* check repCode */
        {
            const U32 repIndex = (U32)(current+1 - offset_1);
            const BYTE* const repBase = repIndex < dictLimit ? dictBase : base;
            const BYTE* const repMatch = repBase + repIndex;
            if ((U32)((dictLimit-1) - repIndex) >= 3)   /* intentional overflow */
            if (MEM_read32(ip+1) == MEM_read32(repMatch)) {
                /* repcode detected we should take it */
                const BYTE* const repEnd = repIndex < dictLimit ? dictEnd : iend;
                matchLength = ZSTD_count_2segments(ip+1+MINMATCH, repMatch+MINMATCH, iend, repEnd, prefixStart) + MINMATCH;
                if (depth==0) goto _storeSequence;
        }   }

        {
            /* first search (depth 0) */
            size_t offsetFound = 99999999;
            size_t ml2 = searchMax(ctx, ip, iend, &offsetFound, maxSearches, mls);
            if (ml2 > matchLength)
                matchLength = ml2, start = ip, offset=offsetFound;
        }

         if (matchLength < MINMATCH) {
            ip += ((ip-anchor) >> g_searchStrength) + 1;   /* jump faster over incompressible sections */
            continue;
        }

        /* let's try to find a better solution */
        if (depth>=1)
        while (ip<ilimit) {
            ip ++;
            current++;
            /* check repCode */
            if (offset) {
                const U32 repIndex = (U32)(current - offset_1);
                const BYTE* const repBase = repIndex < dictLimit ? dictBase : base;
                const BYTE* const repMatch = repBase + repIndex;
                if ((U32)((dictLimit-1) - repIndex) >= 3)   /* intentional overflow */
                if (MEM_read32(ip) == MEM_read32(repMatch)) {
                    /* repcode detected */
                    const BYTE* const repEnd = repIndex < dictLimit ? dictEnd : iend;
                    size_t repLength = ZSTD_count_2segments(ip+MINMATCH, repMatch+MINMATCH, iend, repEnd, prefixStart) + MINMATCH;
                    int gain2 = (int)(repLength * 3);
                    int gain1 = (int)(matchLength*3 - ZSTD_highbit((U32)offset+1) + 1);
                    if ((repLength >= MINMATCH) && (gain2 > gain1))
                        matchLength = repLength, offset = 0, start = ip;
            }   }

            /* search match, depth 1 */
            {
                size_t offset2=999999;
                size_t ml2 = searchMax(ctx, ip, iend, &offset2, maxSearches, mls);
                int gain2 = (int)(ml2*4 - ZSTD_highbit((U32)offset2+1));   /* raw approx */
                int gain1 = (int)(matchLength*4 - ZSTD_highbit((U32)offset+1) + 4);
                if ((ml2 >= MINMATCH) && (gain2 > gain1)) {
                    matchLength = ml2, offset = offset2, start = ip;
                    continue;   /* search a better one */
            }   }

            /* let's find an even better one */
            if ((depth==2) && (ip<ilimit)) {
                ip ++;
                current++;
                /* check repCode */
                if (offset) {
                    const U32 repIndex = (U32)(current - offset_1);
                    const BYTE* const repBase = repIndex < dictLimit ? dictBase : base;
                    const BYTE* const repMatch = repBase + repIndex;
                    if ((U32)((dictLimit-1) - repIndex) >= 3)   /* intentional overflow */
                    if (MEM_read32(ip) == MEM_read32(repMatch)) {
                        /* repcode detected */
                        const BYTE* const repEnd = repIndex < dictLimit ? dictEnd : iend;
                        size_t repLength = ZSTD_count_2segments(ip+MINMATCH, repMatch+MINMATCH, iend, repEnd, prefixStart) + MINMATCH;
                        int gain2 = (int)(repLength * 4);
                        int gain1 = (int)(matchLength*4 - ZSTD_highbit((U32)offset+1) + 1);
                        if ((repLength >= MINMATCH) && (gain2 > gain1))
                            matchLength = repLength, offset = 0, start = ip;
                }   }

                /* search match, depth 2 */
                {
                    size_t offset2=999999;
                    size_t ml2 = searchMax(ctx, ip, iend, &offset2, maxSearches, mls);
                    int gain2 = (int)(ml2*4 - ZSTD_highbit((U32)offset2+1));   /* raw approx */
                    int gain1 = (int)(matchLength*4 - ZSTD_highbit((U32)offset+1) + 7);
                    if ((ml2 >= MINMATCH) && (gain2 > gain1)) {
                        matchLength = ml2, offset = offset2, start = ip;
                        continue;
            }   }   }
            break;  /* nothing found : store previous solution */
        }

        /* catch up */
        if (offset) {
            U32 matchIndex = (U32)((start-base) - offset);
            const BYTE* match = (matchIndex < dictLimit) ? dictBase + matchIndex : base + matchIndex;
            const BYTE* const mStart = (matchIndex < dictLimit) ? dictStart : prefixStart;
            while ((start>anchor) && (match>mStart) && (start[-1] == match[-1])) { start--; match--; matchLength++; }  /* catch up */
            offset_2 = offset_1; offset_1 = offset;
        }

        /* store sequence */
_storeSequence:
        {
            size_t litLength = start - anchor;
            ZSTD_storeSeq(seqStorePtr, litLength, anchor, offset, matchLength-MINMATCH);
            anchor = ip = start + matchLength;
        }

        /* check immediate repcode */
        while (ip <= ilimit) {
            const U32 repIndex = (U32)((ip-base) - offset_2);
            const BYTE* const repBase = repIndex < dictLimit ? dictBase : base;
            const BYTE* const repMatch = repBase + repIndex;
            if ((U32)((dictLimit-1) - repIndex) >= 3)   /* intentional overflow */
            if (MEM_read32(ip) == MEM_read32(repMatch)) {
                /* repcode detected we should take it */
                const BYTE* const repEnd = repIndex < dictLimit ? dictEnd : iend;
                matchLength = ZSTD_count_2segments(ip+MINMATCH, repMatch+MINMATCH, iend, repEnd, prefixStart) + MINMATCH;
                offset = offset_2; offset_2 = offset_1; offset_1 = offset;   /* swap offset history */
                ZSTD_storeSeq(seqStorePtr, 0, anchor, 0, matchLength-MINMATCH);
                ip += matchLength;
                anchor = ip;
                continue;   /* faster when present ... (?) */
            }
            break;
    }   }

    /* Last Literals */
    {
        size_t lastLLSize = iend - anchor;
        memcpy(seqStorePtr->lit, anchor, lastLLSize);
        seqStorePtr->lit += lastLLSize;
    }
}

void ZSTD_compressBlock_greedy_extDict(ZSTD_CCtx* ctx, const void* src, size_t srcSize)
{
    ZSTD_compressBlock_lazy_extDict_generic(ctx, src, srcSize, 0, 0);
}

static void ZSTD_compressBlock_lazy_extDict(ZSTD_CCtx* ctx, const void* src, size_t srcSize)
{
    ZSTD_compressBlock_lazy_extDict_generic(ctx, src, srcSize, 0, 1);
}

static void ZSTD_compressBlock_lazy2_extDict(ZSTD_CCtx* ctx, const void* src, size_t srcSize)
{
    ZSTD_compressBlock_lazy_extDict_generic(ctx, src, srcSize, 0, 2);
}

static void ZSTD_compressBlock_btlazy2_extDict(ZSTD_CCtx* ctx, const void* src, size_t srcSize)
{
    ZSTD_compressBlock_lazy_extDict_generic(ctx, src, srcSize, 1, 2);
}

static void ZSTD_compressBlock_btopt_extDict(ZSTD_CCtx* ctx, const void* src, size_t srcSize)
{
    ZSTD_compressBlock_opt_extDict_generic(ctx, src, srcSize, 2);
}


typedef void (*ZSTD_blockCompressor) (ZSTD_CCtx* ctx, const void* src, size_t srcSize);

static ZSTD_blockCompressor ZSTD_selectBlockCompressor(ZSTD_strategy strat, int extDict)
{
    static const ZSTD_blockCompressor blockCompressor[2][6] = {
        { ZSTD_compressBlock_fast, ZSTD_compressBlock_greedy, ZSTD_compressBlock_lazy, ZSTD_compressBlock_lazy2, ZSTD_compressBlock_btlazy2, ZSTD_compressBlock_btopt },
        { ZSTD_compressBlock_fast_extDict, ZSTD_compressBlock_greedy_extDict, ZSTD_compressBlock_lazy_extDict,ZSTD_compressBlock_lazy2_extDict, ZSTD_compressBlock_btlazy2_extDict, ZSTD_compressBlock_btopt_extDict }
    };

    return blockCompressor[extDict][(U32)strat];
}


static size_t ZSTD_compressBlock_internal(ZSTD_CCtx* zc, void* dst, size_t maxDstSize, const void* src, size_t srcSize)
{
    ZSTD_blockCompressor blockCompressor = ZSTD_selectBlockCompressor(zc->params.strategy, zc->lowLimit < zc->dictLimit);
    if (srcSize < MIN_CBLOCK_SIZE+ZSTD_blockHeaderSize+1) return 0;   /* don't even attempt compression below a certain srcSize */
    blockCompressor(zc, src, srcSize);
    return ZSTD_compressSequences(zc, dst, maxDstSize, srcSize);
}


static size_t ZSTD_compress_generic (ZSTD_CCtx* zc,
                                        void* dst, size_t maxDstSize,
                                  const void* src, size_t srcSize)
{
    size_t blockSize = zc->blockSize;
    size_t remaining = srcSize;
    const BYTE* ip = (const BYTE*)src;
    BYTE* const ostart = (BYTE*)dst;
    BYTE* op = ostart;
    const U32 maxDist = 1 << zc->params.windowLog;
#if ZSTD_OPT_DEBUG == 3
    seqStore_t* ssPtr = &zc->seqStore;
    static U32 priceFunc = 0;
    ssPtr->realMatchSum = ssPtr->realLitSum = ssPtr->realSeqSum = ssPtr->realRepSum = 1;
    ssPtr->priceFunc = priceFunc;
#endif

    while (remaining) {
        size_t cSize;

        if (maxDstSize < ZSTD_blockHeaderSize + MIN_CBLOCK_SIZE) return ERROR(dstSize_tooSmall);   /* not enough space to store compressed block */
        if (remaining < blockSize) blockSize = remaining;

        if ((U32)(ip+blockSize - zc->base) > zc->loadedDictEnd + maxDist) { /* enforce maxDist */
            U32 newLowLimit = (U32)(ip+blockSize - zc->base) - maxDist;
            if (zc->lowLimit < newLowLimit) zc->lowLimit = newLowLimit;
            if (zc->dictLimit < zc->lowLimit) zc->dictLimit = zc->lowLimit;
        }

        cSize = ZSTD_compressBlock_internal(zc, op+ZSTD_blockHeaderSize, maxDstSize-ZSTD_blockHeaderSize, ip, blockSize);
        if (ZSTD_isError(cSize)) return cSize;

        if (cSize == 0) {  /* block is not compressible */
            cSize = ZSTD_noCompressBlock(op, maxDstSize, ip, blockSize);
            if (ZSTD_isError(cSize)) return cSize;
        } else {
            op[0] = (BYTE)(cSize>>16);
            op[1] = (BYTE)(cSize>>8);
            op[2] = (BYTE)cSize;
            op[0] += (BYTE)(bt_compressed << 6); /* is a compressed block */
            cSize += 3;
        }

        remaining -= blockSize;
        maxDstSize -= cSize;
        ip += blockSize;
        op += cSize;
    }


#if ZSTD_OPT_DEBUG == 3
    ssPtr->realMatchSum += ssPtr->realSeqSum * ((zc->params.searchLength == 3) ? 3 : 4);
    printf("avgMatchL=%.2f avgLitL=%.2f match=%.1f%% lit=%.1f%% reps=%d seq=%d priceFunc=%d\n", (float)ssPtr->realMatchSum/ssPtr->realSeqSum, (float)ssPtr->realLitSum/ssPtr->realSeqSum, 100.0*ssPtr->realMatchSum/(ssPtr->realMatchSum+ssPtr->realLitSum), 100.0*ssPtr->realLitSum/(ssPtr->realMatchSum+ssPtr->realLitSum), ssPtr->realRepSum, ssPtr->realSeqSum, ssPtr->priceFunc);
    priceFunc++;
#endif

    return op-ostart;
}


static size_t ZSTD_compressContinue_internal (ZSTD_CCtx* zc,
                              void* dst, size_t dstSize,
                        const void* src, size_t srcSize,
                               U32 frame)
{
    const BYTE* const ip = (const BYTE*) src;
    size_t hbSize = 0;

    if (frame && (zc->stage==0)) {
        hbSize = zc->hbSize;
        if (dstSize <= hbSize) return ERROR(dstSize_tooSmall);
        zc->stage = 1;
        memcpy(dst, zc->headerBuffer, hbSize);
        dstSize -= hbSize;
        dst = (char*)dst + hbSize;
    }

    /* Check if blocks follow each other */
    if (src != zc->nextSrc) {
        /* not contiguous */
        size_t delta = zc->nextSrc - ip;
        zc->lowLimit = zc->dictLimit;
        zc->dictLimit = (U32)(zc->nextSrc - zc->base);
        zc->dictBase = zc->base;
        zc->base -= delta;
        zc->nextToUpdate = zc->dictLimit;
        if (zc->dictLimit - zc->lowLimit < 8) zc->lowLimit = zc->dictLimit;   /* too small extDict */
    }

    /* preemptive overflow correction */
    if (zc->lowLimit > (1<<30)) {
        U32 btplus = (zc->params.strategy == ZSTD_btlazy2) || (zc->params.strategy == ZSTD_btopt);
        U32 contentMask = (1 << (zc->params.contentLog - btplus)) - 1;
        U32 newLowLimit = zc->lowLimit & contentMask;   /* preserve position % contentSize */
        U32 correction = zc->lowLimit - newLowLimit;
        ZSTD_reduceIndex(zc, correction);
        zc->base += correction;
        zc->dictBase += correction;
        zc->lowLimit = newLowLimit;
        zc->dictLimit -= correction;
        if (zc->nextToUpdate < correction) zc->nextToUpdate = 0;
        else zc->nextToUpdate -= correction;
    }

    /* if input and dictionary overlap : reduce dictionary (presumed modified by input) */
    if ((ip+srcSize > zc->dictBase + zc->lowLimit) && (ip < zc->dictBase + zc->dictLimit)) {
        zc->lowLimit = (U32)(ip + srcSize - zc->dictBase);
        if (zc->lowLimit > zc->dictLimit) zc->lowLimit = zc->dictLimit;
    }

    zc->nextSrc = ip + srcSize;
    {
        size_t cSize;
        if (frame) cSize = ZSTD_compress_generic (zc, dst, dstSize, src, srcSize);
        else cSize = ZSTD_compressBlock_internal (zc, dst, dstSize, src, srcSize);
        if (ZSTD_isError(cSize)) return cSize;
        return cSize + hbSize;
    }
}


size_t ZSTD_compressContinue (ZSTD_CCtx* zc,
                              void* dst, size_t dstSize,
                        const void* src, size_t srcSize)
{
    return ZSTD_compressContinue_internal(zc, dst, dstSize, src, srcSize, 1);
}


size_t ZSTD_compressBlock(ZSTD_CCtx* zc, void* dst, size_t maxDstSize, const void* src, size_t srcSize)
{
    if (srcSize > BLOCKSIZE) return ERROR(srcSize_wrong);
    zc->params.searchLength = MINMATCH; /* force ZSTD_btopt to MINMATCH in block mode */
    ZSTD_LOG_BLOCK("%p: ZSTD_compressBlock searchLength=%d\n", zc->base, zc->params.searchLength);
    return ZSTD_compressContinue_internal(zc, dst, maxDstSize, src, srcSize, 0);
}


static size_t ZSTD_loadDictionaryContent(ZSTD_CCtx* zc, const void* src, size_t srcSize)
{
    const BYTE* const ip = (const BYTE*) src;
    const BYTE* const iend = ip + srcSize;

    /* input becomes current prefix */
    zc->lowLimit = zc->dictLimit;
    zc->dictLimit = (U32)(zc->nextSrc - zc->base);
    zc->dictBase = zc->base;
    zc->base += ip - zc->nextSrc;
    zc->nextToUpdate = zc->dictLimit;
    zc->loadedDictEnd = (U32)(iend - zc->base);

    zc->nextSrc = iend;
    if (srcSize <= 8) return 0;

    switch(zc->params.strategy)
    {
    case ZSTD_fast:
        ZSTD_fillHashTable (zc, iend, zc->params.searchLength);
        break;

    case ZSTD_greedy:
    case ZSTD_lazy:
    case ZSTD_lazy2:
        ZSTD_insertAndFindFirstIndex (zc, iend-8, zc->params.searchLength);
        break;

    case ZSTD_btlazy2:
    case ZSTD_btopt:
        ZSTD_updateTree(zc, iend-8, iend, 1 << zc->params.searchLog, zc->params.searchLength);
        break;

    default:
        return ERROR(GENERIC);   /* strategy doesn't exist; impossible */
    }

    zc->nextToUpdate = zc->loadedDictEnd;
    return 0;
}


/* Dictionary format :
     Magic == ZSTD_DICT_MAGIC (4 bytes)
     Huff0 CTable (256 * 4 bytes)  => to be changed to read from writeCTable
     Dictionary content
*/
/*! ZSTD_loadDictEntropyStats
    @return : size read from dictionary */
static size_t ZSTD_loadDictEntropyStats(ZSTD_CCtx* zc, const void* dict, size_t dictSize)
{
    /* note : magic number already checked */
    size_t offcodeHeaderSize, matchlengthHeaderSize, litlengthHeaderSize, errorCode;
    short offcodeNCount[MaxOff+1];
    unsigned offcodeMaxValue = MaxOff, offcodeLog = OffFSELog;
    short matchlengthNCount[MaxML+1];
    unsigned matchlengthMaxValue = MaxML, matchlengthLog = MLFSELog;
    short litlengthNCount[MaxLL+1];
    unsigned litlengthMaxValue = MaxLL, litlengthLog = LLFSELog;

    const size_t hufHeaderSize = HUF_readCTable(zc->hufTable, 255, dict, dictSize);
    if (HUF_isError(hufHeaderSize)) return ERROR(dictionary_corrupted);
    zc->flagStaticTables = 1;
    dict = (const char*)dict + hufHeaderSize;
    dictSize -= hufHeaderSize;

    offcodeHeaderSize = FSE_readNCount(offcodeNCount, &offcodeMaxValue, &offcodeLog, dict, dictSize);
    if (FSE_isError(offcodeHeaderSize)) return ERROR(dictionary_corrupted);
    errorCode = FSE_buildCTable(zc->offcodeCTable, offcodeNCount, offcodeMaxValue, offcodeLog);
    if (FSE_isError(errorCode)) return ERROR(dictionary_corrupted);
    dict = (const char*)dict + offcodeHeaderSize;
    dictSize -= offcodeHeaderSize;

    matchlengthHeaderSize = FSE_readNCount(matchlengthNCount, &matchlengthMaxValue, &matchlengthLog, dict, dictSize);
    if (FSE_isError(matchlengthHeaderSize)) return ERROR(dictionary_corrupted);
    errorCode = FSE_buildCTable(zc->matchlengthCTable, matchlengthNCount, matchlengthMaxValue, matchlengthLog);
    if (FSE_isError(errorCode)) return ERROR(dictionary_corrupted);
    dict = (const char*)dict + matchlengthHeaderSize;
    dictSize -= matchlengthHeaderSize;

    litlengthHeaderSize = FSE_readNCount(litlengthNCount, &litlengthMaxValue, &litlengthLog, dict, dictSize);
    if (FSE_isError(litlengthHeaderSize)) return ERROR(dictionary_corrupted);
    errorCode = FSE_buildCTable(zc->litlengthCTable, litlengthNCount, litlengthMaxValue, litlengthLog);
    if (FSE_isError(errorCode)) return ERROR(dictionary_corrupted);

    return hufHeaderSize + offcodeHeaderSize + matchlengthHeaderSize + litlengthHeaderSize;
}


static size_t ZSTD_compress_insertDictionary(ZSTD_CCtx* zc, const void* dict, size_t dictSize)
{
    if (dict && (dictSize>4)) {
        U32 magic = MEM_readLE32(dict);
        size_t eSize;
        if (magic != ZSTD_DICT_MAGIC)
            return ZSTD_loadDictionaryContent(zc, dict, dictSize);

        eSize = ZSTD_loadDictEntropyStats(zc, (const char*)dict+4, dictSize-4) + 4;
        if (ZSTD_isError(eSize)) return eSize;
        return ZSTD_loadDictionaryContent(zc, (const char*)dict+eSize, dictSize-eSize);
    }
    return 0;
}


/*! ZSTD_compressBegin_advanced
*   @return : 0, or an error code */
size_t ZSTD_compressBegin_advanced(ZSTD_CCtx* zc,
                             const void* dict, size_t dictSize,
                                   ZSTD_parameters params)
{
    size_t errorCode;

    ZSTD_validateParams(&params);

    errorCode = ZSTD_resetCCtx_advanced(zc, params);
    if (ZSTD_isError(errorCode)) return errorCode;

    MEM_writeLE32(zc->headerBuffer, ZSTD_MAGICNUMBER);   /* Write Header */
    ((BYTE*)zc->headerBuffer)[4] = (BYTE)(params.windowLog - ZSTD_WINDOWLOG_ABSOLUTEMIN + ((params.searchLength==3)<<4));
    zc->hbSize = ZSTD_frameHeaderSize_min;
    zc->stage = 0;

    return ZSTD_compress_insertDictionary(zc, dict, dictSize);
}


size_t ZSTD_compressBegin_usingDict(ZSTD_CCtx* zc, const void* dict, size_t dictSize, int compressionLevel)
{
    ZSTD_LOG_BLOCK("%p: ZSTD_compressBegin_usingDict compressionLevel=%d\n", zc->base, compressionLevel);
    return ZSTD_compressBegin_advanced(zc, dict, dictSize, ZSTD_getParams(compressionLevel, MAX(128 KB, dictSize)));
}

size_t ZSTD_compressBegin(ZSTD_CCtx* zc, int compressionLevel)
{
    ZSTD_LOG_BLOCK("%p: ZSTD_compressBegin compressionLevel=%d\n", zc->base, compressionLevel);
    return ZSTD_compressBegin_advanced(zc, NULL, 0, ZSTD_getParams(compressionLevel, 0));
}


/*! ZSTD_compressEnd
*   Write frame epilogue
*   @return : nb of bytes written into dst (or an error code) */
size_t ZSTD_compressEnd(ZSTD_CCtx* zc, void* dst, size_t maxDstSize)
{
    BYTE* op = (BYTE*)dst;
    size_t hbSize = 0;

    /* empty frame */
    if (zc->stage==0) {
        hbSize = zc->hbSize;
        if (maxDstSize <= hbSize) return ERROR(dstSize_tooSmall);
        zc->stage = 1;
        memcpy(dst, zc->headerBuffer, hbSize);
        maxDstSize -= hbSize;
        op += hbSize;
    }

    /* frame epilogue */
    if (maxDstSize < 3) return ERROR(dstSize_tooSmall);
    op[0] = (BYTE)(bt_end << 6);
    op[1] = 0;
    op[2] = 0;

    return 3+hbSize;
}


size_t ZSTD_compress_usingPreparedCCtx(ZSTD_CCtx* cctx, const ZSTD_CCtx* preparedCCtx,
                                       void* dst, size_t maxDstSize,
                                 const void* src, size_t srcSize)
{
    size_t outSize;
    size_t errorCode = ZSTD_copyCCtx(cctx, preparedCCtx);
    if (ZSTD_isError(errorCode)) return errorCode;
    errorCode = ZSTD_compressContinue(cctx, dst, maxDstSize, src, srcSize);
    if (ZSTD_isError(errorCode)) return errorCode;
    outSize = errorCode;
    errorCode = ZSTD_compressEnd(cctx, (char*)dst+outSize, maxDstSize-outSize);
    if (ZSTD_isError(errorCode)) return errorCode;
    outSize += errorCode;
    return outSize;
}


size_t ZSTD_compress_advanced (ZSTD_CCtx* ctx,
                               void* dst, size_t maxDstSize,
                         const void* src, size_t srcSize,
                         const void* dict,size_t dictSize,
                               ZSTD_parameters params)
{
    BYTE* const ostart = (BYTE*)dst;
    BYTE* op = ostart;
    size_t oSize;

    /* Init */
    oSize = ZSTD_compressBegin_advanced(ctx, dict, dictSize, params);
    if(ZSTD_isError(oSize)) return oSize;

    /* body (compression) */
    oSize = ZSTD_compressContinue (ctx, op,  maxDstSize, src, srcSize);
    if(ZSTD_isError(oSize)) return oSize;
    op += oSize;
    maxDstSize -= oSize;

    /* Close frame */
    oSize = ZSTD_compressEnd(ctx, op, maxDstSize);
    if(ZSTD_isError(oSize)) return oSize;
    op += oSize;

    return (op - ostart);
}

size_t ZSTD_compress_usingDict(ZSTD_CCtx* ctx, void* dst, size_t maxDstSize, const void* src, size_t srcSize, const void* dict, size_t dictSize, int compressionLevel)
{
    ZSTD_LOG_BLOCK("%p: ZSTD_compress_usingDict srcSize=%d dictSize=%d compressionLevel=%d\n", ctx->base, (int)srcSize, (int)dictSize, compressionLevel);
    return ZSTD_compress_advanced(ctx, dst, maxDstSize, src, srcSize, dict, dictSize, ZSTD_getParams(compressionLevel, srcSize));
}

size_t ZSTD_compressCCtx (ZSTD_CCtx* ctx, void* dst, size_t maxDstSize, const void* src, size_t srcSize, int compressionLevel)
{
    ZSTD_LOG_BLOCK("%p: ZSTD_compressCCtx srcSize=%d compressionLevel=%d\n", ctx->base, (int)srcSize, compressionLevel);
    return ZSTD_compress_advanced(ctx, dst, maxDstSize, src, srcSize, NULL, 0, ZSTD_getParams(compressionLevel, srcSize));
}

size_t ZSTD_compress(void* dst, size_t maxDstSize, const void* src, size_t srcSize, int compressionLevel)
{
    size_t result;
    ZSTD_CCtx ctxBody;
    memset(&ctxBody, 0, sizeof(ctxBody));
    result = ZSTD_compressCCtx(&ctxBody, dst, maxDstSize, src, srcSize, compressionLevel);
    free(ctxBody.workSpace);   /* can't free ctxBody, since it's on stack; just free heap content */
    return result;
}


/*-=====  Pre-defined compression levels  =====-*/

#define ZSTD_MAX_CLEVEL 25
unsigned ZSTD_maxCLevel(void) { return ZSTD_MAX_CLEVEL; }


static const ZSTD_parameters ZSTD_defaultParameters[4][ZSTD_MAX_CLEVEL+1] = {
{   /* "default" */
    /* l,  W,  C,  H, H3,  S,  L, SL, strat */
    {  0,  0,  0,  0,  0,  0,  0,  0, ZSTD_fast    },  /* level  0 - never used */
    {  0, 19, 13, 14,  0,  1,  7,  4, ZSTD_fast    },  /* level  1 */
    {  0, 19, 15, 16,  0,  1,  6,  4, ZSTD_fast    },  /* level  2 */
    {  0, 20, 18, 20,  0,  1,  6,  4, ZSTD_fast    },  /* level  3 */
    {  0, 21, 19, 21,  0,  1,  6,  4, ZSTD_fast    },  /* level  4 */
    {  0, 20, 14, 18,  0,  3,  5,  4, ZSTD_greedy  },  /* level  5 */
    {  0, 20, 18, 19,  0,  3,  5,  4, ZSTD_greedy  },  /* level  6 */
    {  0, 21, 17, 20,  0,  3,  5,  4, ZSTD_lazy    },  /* level  7 */
    {  0, 21, 19, 20,  0,  3,  5,  4, ZSTD_lazy    },  /* level  8 */
    {  0, 21, 20, 20,  0,  3,  5,  4, ZSTD_lazy2   },  /* level  9 */
    {  0, 21, 19, 21,  0,  4,  5,  4, ZSTD_lazy2   },  /* level 10 */
    {  0, 22, 20, 22,  0,  4,  5,  4, ZSTD_lazy2   },  /* level 11 */
    {  0, 22, 20, 22,  0,  5,  5,  4, ZSTD_lazy2   },  /* level 12 */
    {  0, 22, 21, 22,  0,  5,  5,  4, ZSTD_lazy2   },  /* level 13 */
    {  0, 22, 22, 23,  0,  5,  5,  4, ZSTD_lazy2   },  /* level 14 */
    {  0, 23, 23, 23,  0,  5,  5,  4, ZSTD_lazy2   },  /* level 15 */
    {  0, 23, 22, 22,  0,  5,  5,  4, ZSTD_btlazy2 },  /* level 16 */
    {  0, 24, 24, 23,  0,  4,  5,  4, ZSTD_btlazy2 },  /* level 17 */
    {  0, 24, 24, 23,  0,  5,  5, 30, ZSTD_btopt   },  /* level 18 */
    {  0, 25, 25, 24,  0,  5,  4, 40, ZSTD_btopt   },  /* level 19 */
    {  0, 26, 26, 25,  0,  8,  4,256, ZSTD_btopt   },  /* level 20 */
    {  0, 26, 27, 25,  0, 10,  4,256, ZSTD_btopt   },  /* level 21 */
    {  0, 24, 24, 23, 16,  5,  3, 30, ZSTD_btopt   },  /* level 22 */
    {  0, 25, 25, 24, 16,  5,  3, 40, ZSTD_btopt   },  /* level 23 */
    {  0, 26, 26, 25, 16,  8,  3,256, ZSTD_btopt   },  /* level 24 */
    {  0, 26, 27, 25, 24, 10,  3,256, ZSTD_btopt   },  /* level 25 */
},
{   /* for srcSize <= 256 KB */
    /* l,  W,  C,  H, H3,  S,  L,  T, strat */
    {  0,  0,  0,  0,  0,  0,  0,  0, ZSTD_fast    },  /* level  0 */
    {  0, 18, 14, 15,  0,  1,  6,  4, ZSTD_fast    },  /* level  1 */
    {  0, 18, 14, 16,  0,  1,  5,  4, ZSTD_fast    },  /* level  2 */
    {  0, 18, 14, 17,  0,  1,  5,  4, ZSTD_fast    },  /* level  3.*/
    {  0, 18, 14, 15,  0,  4,  4,  4, ZSTD_greedy  },  /* level  4 */
    {  0, 18, 16, 17,  0,  4,  4,  4, ZSTD_greedy  },  /* level  5 */
    {  0, 18, 17, 17,  0,  3,  4,  4, ZSTD_lazy    },  /* level  6 */
    {  0, 18, 17, 17,  0,  4,  4,  4, ZSTD_lazy    },  /* level  7 */
    {  0, 18, 17, 17,  0,  4,  4,  4, ZSTD_lazy2   },  /* level  8 */
    {  0, 18, 17, 17,  0,  5,  4,  4, ZSTD_lazy2   },  /* level  9 */
    {  0, 18, 17, 17,  0,  6,  4,  4, ZSTD_lazy2   },  /* level 10 */
    {  0, 18, 17, 17,  0,  7,  4,  4, ZSTD_lazy2   },  /* level 11 */
    {  0, 18, 18, 17,  0,  4,  4,  4, ZSTD_btlazy2 },  /* level 12 */
    {  0, 18, 19, 17,  0,  7,  4,  4, ZSTD_btlazy2 },  /* level 13.*/
    {  0, 18, 17, 19,  0,  8,  4, 24, ZSTD_btopt   },  /* level 14.*/
    {  0, 18, 19, 19,  0,  8,  4, 48, ZSTD_btopt   },  /* level 15.*/
    {  0, 18, 19, 18,  0,  9,  4,128, ZSTD_btopt   },  /* level 16.*/
    {  0, 18, 19, 18,  0,  9,  4,192, ZSTD_btopt   },  /* level 17.*/
    {  0, 18, 19, 18,  0,  9,  4,256, ZSTD_btopt   },  /* level 18.*/
    {  0, 18, 19, 18,  0, 10,  4,256, ZSTD_btopt   },  /* level 19.*/
    {  0, 18, 19, 18,  0, 11,  4,256, ZSTD_btopt   },  /* level 20.*/
    {  0, 18, 19, 18,  0, 12,  4,256, ZSTD_btopt   },  /* level 21.*/
    {  0, 18, 19, 18,  0, 12,  4,256, ZSTD_btopt   },  /* level 21-2*/
    {  0, 18, 19, 18,  0, 12,  4,256, ZSTD_btopt   },  /* level 21-3*/
    {  0, 18, 19, 18,  0, 12,  4,256, ZSTD_btopt   },  /* level 21-4*/
    {  0, 18, 19, 18,  0, 12,  4,256, ZSTD_btopt   },  /* level 21-5*/
},
{   /* for srcSize <= 128 KB */
    /* l,  W,  C,  H, H3,  S,  L,  T, strat */
    {  0,  0,  0,  0,  0,  0,  0,  0, ZSTD_fast    },  /* level  0 - never used */
    {  0, 17, 12, 13,  0,  1,  6,  4, ZSTD_fast    },  /* level  1 */
    {  0, 17, 13, 16,  0,  1,  5,  4, ZSTD_fast    },  /* level  2 */
    {  0, 17, 13, 14,  0,  2,  5,  4, ZSTD_greedy  },  /* level  3 */
    {  0, 17, 13, 15,  0,  3,  4,  4, ZSTD_greedy  },  /* level  4 */
    {  0, 17, 15, 17,  0,  4,  4,  4, ZSTD_greedy  },  /* level  5 */
    {  0, 17, 16, 17,  0,  3,  4,  4, ZSTD_lazy    },  /* level  6 */
    {  0, 17, 16, 17,  0,  4,  4,  4, ZSTD_lazy    },  /* level  7 */
    {  0, 17, 17, 16,  0,  4,  4,  4, ZSTD_lazy2   },  /* level  8 */
    {  0, 17, 17, 16,  0,  5,  4,  4, ZSTD_lazy2   },  /* level  9 */
    {  0, 17, 17, 16,  0,  6,  4,  4, ZSTD_lazy2   },  /* level 10 */
    {  0, 17, 17, 17,  0,  7,  4,  4, ZSTD_lazy2   },  /* level 11 */
    {  0, 17, 17, 17,  0,  8,  4,  4, ZSTD_lazy2   },  /* level 12 */
    {  0, 17, 17, 17,  0,  9,  4,  4, ZSTD_lazy2   },  /* level 13 */
    {  0, 17, 18, 16,  0,  5,  4, 20, ZSTD_btopt   },  /* level 14 */
    {  0, 17, 18, 16,  0,  9,  4, 48, ZSTD_btopt   },  /* level 15 */
    {  0, 17, 18, 17,  0,  7,  4,128, ZSTD_btopt   },  /* level 16 */
    {  0, 17, 18, 17,  0,  8,  4,128, ZSTD_btopt   },  /* level 17 */
    {  0, 17, 18, 17,  0,  8,  4,256, ZSTD_btopt   },  /* level 18 */
    {  0, 17, 18, 17, 16,  9,  3,256, ZSTD_btopt   },  /* level 19 */
    {  0, 17, 18, 17,  0, 10,  4,512, ZSTD_btopt   },  /* level 20 */
    {  0, 17, 18, 17,  0, 11,  4,512, ZSTD_btopt   },  /* level 21 */
    {  0, 17, 18, 17,  0, 11,  4,512, ZSTD_btopt   },  /* level 21-2 */
    {  0, 17, 18, 17,  0, 11,  4,512, ZSTD_btopt   },  /* level 21-3 */
    {  0, 17, 18, 17,  0, 11,  4,512, ZSTD_btopt   },  /* level 21-4 */
    {  0, 17, 18, 17,  0, 11,  4,512, ZSTD_btopt   },  /* level 21-5 */

},
{   /* for srcSize <= 16 KB */
    /* l,  W,  C,  H, H3,  S,  L,  T, strat */
    {  0,  0,  0,  0,  0,  0,  0,  0, ZSTD_fast    },  /* level  0 -- never used */
    {  0, 14, 14, 14,  0,  1,  4,  4, ZSTD_fast    },  /* level  1 */
    {  0, 14, 14, 15,  0,  1,  4,  4, ZSTD_fast    },  /* level  2 */
    {  0, 14, 14, 14,  0,  4,  4,  4, ZSTD_greedy  },  /* level  3.*/
    {  0, 14, 14, 14,  0,  3,  4,  4, ZSTD_lazy    },  /* level  4.*/
    {  0, 14, 14, 14,  0,  4,  4,  4, ZSTD_lazy2   },  /* level  5 */
    {  0, 14, 14, 14,  0,  5,  4,  4, ZSTD_lazy2   },  /* level  6 */
    {  0, 14, 14, 14,  0,  6,  4,  4, ZSTD_lazy2   },  /* level  7.*/
    {  0, 14, 14, 14,  0,  7,  4,  4, ZSTD_lazy2   },  /* level  8.*/
    {  0, 14, 15, 14,  0,  6,  4,  4, ZSTD_btlazy2 },  /* level  9.*/
<<<<<<< HEAD
    {  0, 14, 15, 14,  0,  3,  3,  6, ZSTD_btopt   },  /* level 10.*/
    {  0, 14, 15, 14,  0,  6,  3,  8, ZSTD_btopt   },  /* level 11.*/
    {  0, 14, 15, 14,  0,  6,  3, 16, ZSTD_btopt   },  /* level 12.*/
    {  0, 14, 15, 14,  0,  6,  3, 24, ZSTD_btopt   },  /* level 13.*/
    {  0, 14, 15, 15,  0,  6,  3, 48, ZSTD_btopt   },  /* level 14.*/
    {  0, 14, 15, 15,  0,  6,  3, 64, ZSTD_btopt   },  /* level 15.*/
    {  0, 14, 15, 15,  0,  6,  3, 96, ZSTD_btopt   },  /* level 16.*/
    {  0, 14, 15, 15,  0,  6,  3,128, ZSTD_btopt   },  /* level 17.*/
    {  0, 14, 15, 15,  0,  6,  3,256, ZSTD_btopt   },  /* level 18.*/
    {  0, 14, 15, 15,  0,  7,  3,256, ZSTD_btopt   },  /* level 19.*/
    {  0, 14, 15, 15,  0,  8,  3,256, ZSTD_btopt   },  /* level 20.*/
    {  0, 14, 15, 15,  0,  9,  3,256, ZSTD_btopt   },  /* level 21.*/
    {  0, 14, 15, 15,  0, 10,  3,256, ZSTD_btopt   },  /* level 22.*/
    {  0, 14, 15, 15,  0, 11,  3,256, ZSTD_btopt   },  /* level 23.*/
    {  0, 14, 15, 15,  0, 12,  3,256, ZSTD_btopt   },  /* level 24.*/
    {  0, 14, 15, 15,  0, 13,  3,256, ZSTD_btopt   },  /* level 25.*/
=======
    {  0, 14, 15, 14, 16,  3,  3,  6, ZSTD_btopt   },  /* level 10.*/
    {  0, 14, 15, 14, 16,  6,  3,  8, ZSTD_btopt   },  /* level 11.*/
    {  0, 14, 15, 14, 16,  6,  3, 16, ZSTD_btopt   },  /* level 12.*/
    {  0, 14, 15, 14, 16,  6,  3, 24, ZSTD_btopt   },  /* level 13.*/
    {  0, 14, 15, 15, 16,  6,  3, 48, ZSTD_btopt   },  /* level 14.*/
    {  0, 14, 15, 15, 16,  6,  3, 64, ZSTD_btopt   },  /* level 15.*/
    {  0, 14, 15, 15, 16,  6,  3, 96, ZSTD_btopt   },  /* level 16.*/
    {  0, 14, 15, 15, 16,  6,  3,128, ZSTD_btopt   },  /* level 17.*/
    {  0, 14, 15, 15, 16,  6,  3,256, ZSTD_btopt   },  /* level 18.*/
    {  0, 14, 15, 15, 16,  7,  3,256, ZSTD_btopt   },  /* level 19.*/
    {  0, 14, 15, 15, 16,  8,  3,256, ZSTD_btopt   },  /* level 20.*/
    {  0, 14, 15, 15, 16,  9,  3,256, ZSTD_btopt   },  /* level 21.*/
    {  0, 14, 15, 15, 16, 10,  3,256, ZSTD_btopt   },  /* level 22.*/
    {  0, 14, 15, 15, 16, 11,  3,256, ZSTD_btopt   },  /* level 23.*/
    {  0, 14, 15, 15, 16, 12,  3,256, ZSTD_btopt   },  /* level 24.*/
    {  0, 14, 15, 15, 16, 13,  3,256, ZSTD_btopt   },  /* level 25.*/
>>>>>>> dd54bbc1
},
};

/*! ZSTD_getParams() :
*   @return ZSTD_parameters structure for a selected compression level and srcSize.
*   `srcSizeHint` value is optional, select 0 if not known */
ZSTD_parameters ZSTD_getParams(int compressionLevel, U64 srcSizeHint)
{
    ZSTD_parameters result;
    int tableID = ((srcSizeHint-1) <= 256 KB) + ((srcSizeHint-1) <= 128 KB) + ((srcSizeHint-1) <= 16 KB);   /* intentional underflow for srcSizeHint == 0 */
    if (compressionLevel<=0) compressionLevel = 1;
    if (compressionLevel > ZSTD_MAX_CLEVEL) compressionLevel = ZSTD_MAX_CLEVEL;
#if ZSTD_OPT_DEBUG >= 1
    tableID=0;
#endif
    result = ZSTD_defaultParameters[tableID][compressionLevel];
    result.srcSize = srcSizeHint;
    return result;
}
<|MERGE_RESOLUTION|>--- conflicted
+++ resolved
@@ -2389,24 +2389,6 @@
     {  0, 14, 14, 14,  0,  6,  4,  4, ZSTD_lazy2   },  /* level  7.*/
     {  0, 14, 14, 14,  0,  7,  4,  4, ZSTD_lazy2   },  /* level  8.*/
     {  0, 14, 15, 14,  0,  6,  4,  4, ZSTD_btlazy2 },  /* level  9.*/
-<<<<<<< HEAD
-    {  0, 14, 15, 14,  0,  3,  3,  6, ZSTD_btopt   },  /* level 10.*/
-    {  0, 14, 15, 14,  0,  6,  3,  8, ZSTD_btopt   },  /* level 11.*/
-    {  0, 14, 15, 14,  0,  6,  3, 16, ZSTD_btopt   },  /* level 12.*/
-    {  0, 14, 15, 14,  0,  6,  3, 24, ZSTD_btopt   },  /* level 13.*/
-    {  0, 14, 15, 15,  0,  6,  3, 48, ZSTD_btopt   },  /* level 14.*/
-    {  0, 14, 15, 15,  0,  6,  3, 64, ZSTD_btopt   },  /* level 15.*/
-    {  0, 14, 15, 15,  0,  6,  3, 96, ZSTD_btopt   },  /* level 16.*/
-    {  0, 14, 15, 15,  0,  6,  3,128, ZSTD_btopt   },  /* level 17.*/
-    {  0, 14, 15, 15,  0,  6,  3,256, ZSTD_btopt   },  /* level 18.*/
-    {  0, 14, 15, 15,  0,  7,  3,256, ZSTD_btopt   },  /* level 19.*/
-    {  0, 14, 15, 15,  0,  8,  3,256, ZSTD_btopt   },  /* level 20.*/
-    {  0, 14, 15, 15,  0,  9,  3,256, ZSTD_btopt   },  /* level 21.*/
-    {  0, 14, 15, 15,  0, 10,  3,256, ZSTD_btopt   },  /* level 22.*/
-    {  0, 14, 15, 15,  0, 11,  3,256, ZSTD_btopt   },  /* level 23.*/
-    {  0, 14, 15, 15,  0, 12,  3,256, ZSTD_btopt   },  /* level 24.*/
-    {  0, 14, 15, 15,  0, 13,  3,256, ZSTD_btopt   },  /* level 25.*/
-=======
     {  0, 14, 15, 14, 16,  3,  3,  6, ZSTD_btopt   },  /* level 10.*/
     {  0, 14, 15, 14, 16,  6,  3,  8, ZSTD_btopt   },  /* level 11.*/
     {  0, 14, 15, 14, 16,  6,  3, 16, ZSTD_btopt   },  /* level 12.*/
@@ -2423,7 +2405,6 @@
     {  0, 14, 15, 15, 16, 11,  3,256, ZSTD_btopt   },  /* level 23.*/
     {  0, 14, 15, 15, 16, 12,  3,256, ZSTD_btopt   },  /* level 24.*/
     {  0, 14, 15, 15, 16, 13,  3,256, ZSTD_btopt   },  /* level 25.*/
->>>>>>> dd54bbc1
 },
 };
 
