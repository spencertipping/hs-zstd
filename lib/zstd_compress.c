/*
    ZSTD HC - High Compression Mode of Zstandard
    Copyright (C) 2015-2016, Yann Collet.

    BSD 2-Clause License (http://www.opensource.org/licenses/bsd-license.php)

    Redistribution and use in source and binary forms, with or without
    modification, are permitted provided that the following conditions are
    met:

    * Redistributions of source code must retain the above copyright
    notice, this list of conditions and the following disclaimer.
    * Redistributions in binary form must reproduce the above
    copyright notice, this list of conditions and the following disclaimer
    in the documentation and/or other materials provided with the
    distribution.

    THIS SOFTWARE IS PROVIDED BY THE COPYRIGHT HOLDERS AND CONTRIBUTORS
    "AS IS" AND ANY EXPRESS OR IMPLIED WARRANTIES, INCLUDING, BUT NOT
    LIMITED TO, THE IMPLIED WARRANTIES OF MERCHANTABILITY AND FITNESS FOR
    A PARTICULAR PURPOSE ARE DISCLAIMED. IN NO EVENT SHALL THE COPYRIGHT
    OWNER OR CONTRIBUTORS BE LIABLE FOR ANY DIRECT, INDIRECT, INCIDENTAL,
    SPECIAL, EXEMPLARY, OR CONSEQUENTIAL DAMAGES (INCLUDING, BUT NOT
    LIMITED TO, PROCUREMENT OF SUBSTITUTE GOODS OR SERVICES; LOSS OF USE,
    DATA, OR PROFITS; OR BUSINESS INTERRUPTION) HOWEVER CAUSED AND ON ANY
    THEORY OF LIABILITY, WHETHER IN CONTRACT, STRICT LIABILITY, OR TORT
    (INCLUDING NEGLIGENCE OR OTHERWISE) ARISING IN ANY WAY OUT OF THE USE
    OF THIS SOFTWARE, EVEN IF ADVISED OF THE POSSIBILITY OF SUCH DAMAGE.

    You can contact the author at :
       - Zstd source repository : https://www.zstd.net
*/


/* *******************************************************
*  Compiler specifics
*********************************************************/
#ifdef _MSC_VER    /* Visual Studio */
#  define FORCE_INLINE static __forceinline
#  include <intrin.h>                    /* For Visual 2005 */
#  pragma warning(disable : 4127)        /* disable: C4127: conditional expression is constant */
#else
#  ifdef __GNUC__
#    define FORCE_INLINE static inline __attribute__((always_inline))
#  else
#    define FORCE_INLINE static inline
#  endif
#endif


/* *************************************
*  Dependencies
***************************************/
#include <stdlib.h>   /* malloc */
#include <string.h>   /* memset */
#include "mem.h"
#include "fse_static.h"
#include "huff0_static.h"
#include "zstd_internal.h"


/* *************************************
*  Constants
***************************************/
static const U32 g_searchStrength = 8;


/* *************************************
*  Helper functions
***************************************/
size_t ZSTD_compressBound(size_t srcSize) { return FSE_compressBound(srcSize) + 12; }


/* *************************************
*  Sequence storage
***************************************/
typedef struct {
    void* buffer;
    U32*  offsetStart;
    U32*  offset;
    BYTE* offCodeStart;
    BYTE* offCode;
    BYTE* litStart;
    BYTE* lit;
    BYTE* litLengthStart;
    BYTE* litLength;
    BYTE* matchLengthStart;
    BYTE* matchLength;
    BYTE* dumpsStart;
    BYTE* dumps;
} seqStore_t;

static void ZSTD_resetSeqStore(seqStore_t* ssPtr)
{
    ssPtr->offset = ssPtr->offsetStart;
    ssPtr->lit = ssPtr->litStart;
    ssPtr->litLength = ssPtr->litLengthStart;
    ssPtr->matchLength = ssPtr->matchLengthStart;
    ssPtr->dumps = ssPtr->dumpsStart;
}


/* *************************************
*  Context memory management
***************************************/
struct ZSTD_CCtx_s
{
    const BYTE* nextSrc;    /* next block here to continue on current prefix */
    const BYTE* base;       /* All regular indexes relative to this position */
    const BYTE* dictBase;   /* extDict indexes relative to this position */
    U32   dictLimit;        /* below that point, need extDict */
    U32   lowLimit;         /* below that point, no more data */
    U32   nextToUpdate;     /* index from which to continue dictionary update */
    U32   loadedDictEnd;
    U32   stage;
    ZSTD_parameters params;
    void* workSpace;
    size_t workSpaceSize;
    size_t blockSize;
    size_t hbSize;
    char headerBuffer[ZSTD_frameHeaderSize_max];

    seqStore_t seqStore;    /* sequences storage ptrs */
    U32* hashTable;
    U32* contentTable;
    HUF_CElt* hufTable;
    U32 flagStaticTables;
    FSE_CTable offcodeCTable   [FSE_CTABLE_SIZE_U32(OffFSELog, MaxOff)];
    FSE_CTable matchlengthCTable [FSE_CTABLE_SIZE_U32(MLFSELog, MaxML)];
    FSE_CTable litlengthCTable   [FSE_CTABLE_SIZE_U32(LLFSELog, MaxLL)];
};


ZSTD_CCtx* ZSTD_createCCtx(void)
{
    return (ZSTD_CCtx*) calloc(1, sizeof(ZSTD_CCtx));
}

size_t ZSTD_freeCCtx(ZSTD_CCtx* cctx)
{
    free(cctx->workSpace);
    free(cctx);
    return 0;
}


static unsigned ZSTD_highbit(U32 val);

/** ZSTD_validateParams
    correct params value to remain within authorized range
    optimize for srcSize if srcSize > 0 */
void ZSTD_validateParams(ZSTD_parameters* params)
{
    const U32 btPlus = (params->strategy == ZSTD_btlazy2) || (params->strategy == ZSTD_opt_bt);

    /* validate params */
    if (MEM_32bits()) if (params->windowLog > 25) params->windowLog = 25;   /* 32 bits mode cannot flush > 24 bits */
    if (params->windowLog   > ZSTD_WINDOWLOG_MAX) params->windowLog = ZSTD_WINDOWLOG_MAX;
    if (params->windowLog   < ZSTD_WINDOWLOG_MIN) params->windowLog = ZSTD_WINDOWLOG_MIN;

    /* correct params, to use less memory */
    if ((params->srcSize > 0) && (params->srcSize < (1<<ZSTD_WINDOWLOG_MAX))) {
        U32 srcLog = ZSTD_highbit((U32)(params->srcSize)-1) + 1;
        if (params->windowLog > srcLog) params->windowLog = srcLog;
    }

    if (params->windowLog   < ZSTD_WINDOWLOG_ABSOLUTEMIN) params->windowLog = ZSTD_WINDOWLOG_ABSOLUTEMIN;  /* required for frame header */
    if (params->contentLog  > params->windowLog+btPlus) params->contentLog = params->windowLog+btPlus;   /* <= ZSTD_CONTENTLOG_MAX */
    if (params->contentLog  < ZSTD_CONTENTLOG_MIN) params->contentLog = ZSTD_CONTENTLOG_MIN;
    if (params->hashLog     > ZSTD_HASHLOG_MAX) params->hashLog = ZSTD_HASHLOG_MAX;
    if (params->hashLog     < ZSTD_HASHLOG_MIN) params->hashLog = ZSTD_HASHLOG_MIN;
    if (params->searchLog   > ZSTD_SEARCHLOG_MAX) params->searchLog = ZSTD_SEARCHLOG_MAX;
    if (params->searchLog   < ZSTD_SEARCHLOG_MIN) params->searchLog = ZSTD_SEARCHLOG_MIN;
    if (params->searchLength> ZSTD_SEARCHLENGTH_MAX) params->searchLength = ZSTD_SEARCHLENGTH_MAX;
    if (params->searchLength< ZSTD_SEARCHLENGTH_MIN) params->searchLength = ZSTD_SEARCHLENGTH_MIN;
    if ((U32)params->strategy>(U32)ZSTD_opt_bt) params->strategy = ZSTD_opt_bt;
}


static size_t ZSTD_resetCCtx_advanced (ZSTD_CCtx* zc,
                                       ZSTD_parameters params)
{   /* note : params considered validated here */
    const size_t blockSize = MIN(BLOCKSIZE, (size_t)1 << params.windowLog);
    /* reserve table memory */
    const U32 contentLog = (params.strategy == ZSTD_fast) ? 1 : params.contentLog;
    const size_t tableSpace = ((1 << contentLog) + (1 << params.hashLog)) * sizeof(U32);
    const size_t neededSpace = tableSpace + (256*sizeof(U32)) + (3*blockSize);
    if (zc->workSpaceSize < neededSpace) {
        free(zc->workSpace);
        zc->workSpace = malloc(neededSpace);
        if (zc->workSpace == NULL) return ERROR(memory_allocation);
        zc->workSpaceSize = neededSpace;
    }
    memset(zc->workSpace, 0, tableSpace );   /* reset only tables */
    zc->hashTable = (U32*)(zc->workSpace);
    zc->contentTable = zc->hashTable + ((size_t)1 << params.hashLog);
    zc->seqStore.buffer = zc->contentTable + ((size_t)1 << contentLog);
    zc->hufTable = (HUF_CElt*)zc->seqStore.buffer;
    zc->flagStaticTables = 0;
    zc->seqStore.buffer = (U32*)(zc->seqStore.buffer) + 256;

    zc->nextToUpdate = 1;
    zc->nextSrc = NULL;
    zc->base = NULL;
    zc->dictBase = NULL;
    zc->dictLimit = 0;
    zc->lowLimit = 0;
    zc->params = params;
    zc->blockSize = blockSize;
    zc->seqStore.offsetStart = (U32*) (zc->seqStore.buffer);
    zc->seqStore.offCodeStart = (BYTE*) (zc->seqStore.offsetStart + (blockSize>>2));
    zc->seqStore.litStart = zc->seqStore.offCodeStart + (blockSize>>2);
    zc->seqStore.litLengthStart =  zc->seqStore.litStart + blockSize;
    zc->seqStore.matchLengthStart = zc->seqStore.litLengthStart + (blockSize>>2);
    zc->seqStore.dumpsStart = zc->seqStore.matchLengthStart + (blockSize>>2);
    zc->hbSize = 0;
    zc->stage = 0;
    zc->loadedDictEnd = 0;

    return 0;
}


/*! ZSTD_copyCCtx
*   Duplicate an existing context @srcCCtx into another one @dstCCtx.
*   Only works during stage 0 (i.e. before first call to ZSTD_compressContinue())
*   @return : 0, or an error code */
size_t ZSTD_copyCCtx(ZSTD_CCtx* dstCCtx, const ZSTD_CCtx* srcCCtx)
{
    const U32 contentLog = (srcCCtx->params.strategy == ZSTD_fast) ? 1 : srcCCtx->params.contentLog;
    const size_t tableSpace = ((1 << contentLog) + (1 << srcCCtx->params.hashLog)) * sizeof(U32);

    if (srcCCtx->stage!=0) return ERROR(stage_wrong);

    ZSTD_resetCCtx_advanced(dstCCtx, srcCCtx->params);

    /* copy tables */
    memcpy(dstCCtx->hashTable, srcCCtx->hashTable, tableSpace);

    /* copy frame header */
    dstCCtx->hbSize = srcCCtx->hbSize;
    memcpy(dstCCtx->headerBuffer , srcCCtx->headerBuffer, srcCCtx->hbSize);

    /* copy dictionary pointers */
    dstCCtx->nextToUpdate= srcCCtx->nextToUpdate;
    dstCCtx->nextSrc     = srcCCtx->nextSrc;
    dstCCtx->base        = srcCCtx->base;
    dstCCtx->dictBase    = srcCCtx->dictBase;
    dstCCtx->dictLimit   = srcCCtx->dictLimit;
    dstCCtx->lowLimit    = srcCCtx->lowLimit;
    dstCCtx->loadedDictEnd = srcCCtx->loadedDictEnd;

    /* copy entropy tables */
    dstCCtx->flagStaticTables = srcCCtx->flagStaticTables;
    if (srcCCtx->flagStaticTables) {
        memcpy(dstCCtx->hufTable, srcCCtx->hufTable, 256*4);
        memcpy(dstCCtx->litlengthCTable, srcCCtx->litlengthCTable, sizeof(dstCCtx->litlengthCTable));
        memcpy(dstCCtx->matchlengthCTable, srcCCtx->matchlengthCTable, sizeof(dstCCtx->matchlengthCTable));
        memcpy(dstCCtx->offcodeCTable, srcCCtx->offcodeCTable, sizeof(dstCCtx->offcodeCTable));
    }

    return 0;
}


/*! ZSTD_reduceIndex
*   rescale indexes to avoid future overflow (indexes are U32) */
static void ZSTD_reduceIndex (ZSTD_CCtx* zc,
                        const U32 reducerValue)
{
    const U32 contentLog = (zc->params.strategy == ZSTD_fast) ? 1 : zc->params.contentLog;
    const U32 tableSpaceU32 = (1 << contentLog) + (1 << zc->params.hashLog);
    U32* table32 = zc->hashTable;
    U32 index;

    for (index=0 ; index < tableSpaceU32 ; index++) {
        if (table32[index] < reducerValue) table32[index] = 0;
        else table32[index] -= reducerValue;
    }
}


/*-*******************************************************
*  Block entropic compression
*********************************************************/

/* Block format description

   Block = Literal Section - Sequences Section
   Prerequisite : size of (compressed) block, maximum size of regenerated data

   1) Literal Section

   1.1) Header : 1-5 bytes
        flags: 2 bits
            00 compressed by Huff0
            01 unused
            10 is Raw (uncompressed)
            11 is Rle
            Note : using 01 => Huff0 with precomputed table ?
            Note : delta map ? => compressed ?

   1.1.1) Huff0-compressed literal block : 3-5 bytes
            srcSize < 1 KB => 3 bytes (2-2-10-10) => single stream
            srcSize < 1 KB => 3 bytes (2-2-10-10)
            srcSize < 16KB => 4 bytes (2-2-14-14)
            else           => 5 bytes (2-2-18-18)
            big endian convention

   1.1.2) Raw (uncompressed) literal block header : 1-3 bytes
        size :  5 bits: (IS_RAW<<6) + (0<<4) + size
               12 bits: (IS_RAW<<6) + (2<<4) + (size>>8)
                        size&255
               20 bits: (IS_RAW<<6) + (3<<4) + (size>>16)
                        size>>8&255
                        size&255

   1.1.3) Rle (repeated single byte) literal block header : 1-3 bytes
        size :  5 bits: (IS_RLE<<6) + (0<<4) + size
               12 bits: (IS_RLE<<6) + (2<<4) + (size>>8)
                        size&255
               20 bits: (IS_RLE<<6) + (3<<4) + (size>>16)
                        size>>8&255
                        size&255

   1.1.4) Huff0-compressed literal block, using precomputed CTables : 3-5 bytes
            srcSize < 1 KB => 3 bytes (2-2-10-10) => single stream
            srcSize < 1 KB => 3 bytes (2-2-10-10)
            srcSize < 16KB => 4 bytes (2-2-14-14)
            else           => 5 bytes (2-2-18-18)
            big endian convention

        1- CTable available (stored into workspace ?)
        2- Small input (fast heuristic ? Full comparison ? depend on clevel ?)


   1.2) Literal block content

   1.2.1) Huff0 block, using sizes from header
        See Huff0 format

   1.2.2) Huff0 block, using prepared table

   1.2.3) Raw content

   1.2.4) single byte


   2) Sequences section

      - Nb Sequences : 2 bytes, little endian
      - Control Token : 1 byte (see below)
      - Dumps Length : 1 or 2 bytes (depending on control token)
      - Dumps : as stated by dumps length
      - Literal Lengths FSE table (as needed depending on encoding method)
      - Offset Codes FSE table (as needed depending on encoding method)
      - Match Lengths FSE table (as needed depending on encoding method)

    2.1) Control Token
      8 bits, divided as :
      0-1 : dumpsLength
      2-3 : MatchLength, FSE encoding method
      4-5 : Offset Codes, FSE encoding method
      6-7 : Literal Lengths, FSE encoding method

      FSE encoding method :
      FSE_ENCODING_RAW : uncompressed; no header
      FSE_ENCODING_RLE : single repeated value; header 1 byte
      FSE_ENCODING_STATIC : use prepared table; no header
      FSE_ENCODING_DYNAMIC : read NCount
*/

size_t ZSTD_noCompressBlock (void* dst, size_t maxDstSize, const void* src, size_t srcSize)
{
    BYTE* const ostart = (BYTE* const)dst;

    if (srcSize + ZSTD_blockHeaderSize > maxDstSize) return ERROR(dstSize_tooSmall);
    memcpy(ostart + ZSTD_blockHeaderSize, src, srcSize);

    /* Build header */
    ostart[0]  = (BYTE)(srcSize>>16);
    ostart[1]  = (BYTE)(srcSize>>8);
    ostart[2]  = (BYTE) srcSize;
    ostart[0] += (BYTE)(bt_raw<<6);   /* is a raw (uncompressed) block */

    return ZSTD_blockHeaderSize+srcSize;
}


static size_t ZSTD_noCompressLiterals (void* dst, size_t maxDstSize, const void* src, size_t srcSize)
{
    BYTE* const ostart = (BYTE* const)dst;
    const U32 flSize = 1 + (srcSize>31) + (srcSize>4095);

    if (srcSize + flSize > maxDstSize) return ERROR(dstSize_tooSmall);

    switch(flSize)
    {
        case 1: /* 2 - 1 - 5 */
            ostart[0] = (BYTE)((IS_RAW<<6) + (0<<5) + srcSize);
            break;
        case 2: /* 2 - 2 - 12 */
            ostart[0] = (BYTE)((IS_RAW<<6) + (2<<4) + (srcSize >> 8));
            ostart[1] = (BYTE)srcSize;
            break;
        default:   /*note : should not be necessary : flSize is within {1,2,3} */
        case 3: /* 2 - 2 - 20 */
            ostart[0] = (BYTE)((IS_RAW<<6) + (3<<4) + (srcSize >> 16));
            ostart[1] = (BYTE)(srcSize>>8);
            ostart[2] = (BYTE)srcSize;
            break;
    }

    memcpy(ostart + flSize, src, srcSize);
    return srcSize + flSize;
}

static size_t ZSTD_compressRleLiteralsBlock (void* dst, size_t maxDstSize, const void* src, size_t srcSize)
{
    BYTE* const ostart = (BYTE* const)dst;
    U32 flSize = 1 + (srcSize>31) + (srcSize>4095);

    (void)maxDstSize;  /* maxDstSize guaranteed to be >=4, hence large enough */

    switch(flSize)
    {
        case 1: /* 2 - 1 - 5 */
            ostart[0] = (BYTE)((IS_RLE<<6) + (0<<5) + srcSize);
            break;
        case 2: /* 2 - 2 - 12 */
            ostart[0] = (BYTE)((IS_RLE<<6) + (2<<4) + (srcSize >> 8));
            ostart[1] = (BYTE)srcSize;
            break;
        default:   /*note : should not be necessary : flSize is necessary within {1,2,3} */
        case 3: /* 2 - 2 - 20 */
            ostart[0] = (BYTE)((IS_RLE<<6) + (3<<4) + (srcSize >> 16));
            ostart[1] = (BYTE)(srcSize>>8);
            ostart[2] = (BYTE)srcSize;
            break;
    }

    ostart[flSize] = *(const BYTE*)src;
    return flSize+1;
}


size_t ZSTD_minGain(size_t srcSize) { return (srcSize >> 6) + 2; }

static size_t ZSTD_compressLiterals (ZSTD_CCtx* zc,
                                     void* dst, size_t maxDstSize,
                               const void* src, size_t srcSize)
{
    const size_t minGain = ZSTD_minGain(srcSize);
    BYTE* const ostart = (BYTE*)dst;
    const size_t lhSize = 3 + (srcSize >= 1 KB) + (srcSize >= 16 KB);
    U32 singleStream = srcSize < 256;
    U32 hType = IS_HUF;
    size_t clitSize;

    if (maxDstSize < lhSize+1) return ERROR(dstSize_tooSmall);   /* not enough space for compression */

    if (zc->flagStaticTables && (lhSize==3)) {
        hType = IS_PCH;
        singleStream = 1;
        clitSize = HUF_compress1X_usingCTable(ostart+lhSize, maxDstSize-lhSize, src, srcSize, zc->hufTable);
    } else {
        clitSize = singleStream ? HUF_compress1X(ostart+lhSize, maxDstSize-lhSize, src, srcSize, 255, 12)
                                : HUF_compress2 (ostart+lhSize, maxDstSize-lhSize, src, srcSize, 255, 12);
    }

    if ((clitSize==0) || (clitSize >= srcSize - minGain)) return ZSTD_noCompressLiterals(dst, maxDstSize, src, srcSize);
    if (clitSize==1) return ZSTD_compressRleLiteralsBlock(dst, maxDstSize, src, srcSize);

    /* Build header */
    switch(lhSize)
    {
    case 3: /* 2 - 2 - 10 - 10 */
        ostart[0] = (BYTE)((srcSize>>6) + (singleStream << 4) + (hType<<6));
        ostart[1] = (BYTE)((srcSize<<2) + (clitSize>>8));
        ostart[2] = (BYTE)(clitSize);
        break;
    case 4: /* 2 - 2 - 14 - 14 */
        ostart[0] = (BYTE)((srcSize>>10) + (2<<4) +  (hType<<6));
        ostart[1] = (BYTE)(srcSize>> 2);
        ostart[2] = (BYTE)((srcSize<<6) + (clitSize>>8));
        ostart[3] = (BYTE)(clitSize);
        break;
    default:   /* should not be necessary, lhSize is {3,4,5} */
    case 5: /* 2 - 2 - 18 - 18 */
        ostart[0] = (BYTE)((srcSize>>14) + (3<<4) +  (hType<<6));
        ostart[1] = (BYTE)(srcSize>>6);
        ostart[2] = (BYTE)((srcSize<<2) + (clitSize>>16));
        ostart[3] = (BYTE)(clitSize>>8);
        ostart[4] = (BYTE)(clitSize);
        break;
    }

    return lhSize+clitSize;
}


#define LITERAL_NOENTROPY 63   /* don't even attempt to compress literals below this threshold (cheap heuristic) */

size_t ZSTD_compressSequences(ZSTD_CCtx* zc,
                              void* dst, size_t maxDstSize,
                              size_t srcSize)
{
    const seqStore_t* seqStorePtr = &(zc->seqStore);
    U32 count[MaxSeq+1];
    S16 norm[MaxSeq+1];
    size_t mostFrequent;
    U32 max;
    FSE_CTable* CTable_LitLength = zc->litlengthCTable;
    FSE_CTable* CTable_OffsetBits = zc->offcodeCTable;
    FSE_CTable* CTable_MatchLength = zc->matchlengthCTable;
    U32 LLtype, Offtype, MLtype;   /* compressed, raw or rle */
    const BYTE* const op_lit_start = seqStorePtr->litStart;
    const BYTE* const llTable = seqStorePtr->litLengthStart;
    const BYTE* const llPtr = seqStorePtr->litLength;
    const BYTE* const mlTable = seqStorePtr->matchLengthStart;
    const U32*  const offsetTable = seqStorePtr->offsetStart;
    BYTE* const offCodeTable = seqStorePtr->offCodeStart;
    BYTE* const ostart = (BYTE*)dst;
    BYTE* op = ostart;
    BYTE* const oend = ostart + maxDstSize;
    const size_t nbSeq = llPtr - llTable;
    const size_t minGain = ZSTD_minGain(srcSize);
    const size_t maxCSize = srcSize - minGain;
    BYTE* seqHead;


    /* Compress literals */
    {
        size_t cSize;
        size_t litSize = seqStorePtr->lit - op_lit_start;
        const size_t minLitSize = zc->flagStaticTables ? 6 : LITERAL_NOENTROPY;

        if (litSize <= minLitSize)
            cSize = ZSTD_noCompressLiterals(op, maxDstSize, op_lit_start, litSize);
        else
            cSize = ZSTD_compressLiterals(zc, op, maxDstSize, op_lit_start, litSize);
        if (ZSTD_isError(cSize)) return cSize;
        op += cSize;
    }

    /* Sequences Header */
    if ((oend-op) < MIN_SEQUENCES_SIZE) return ERROR(dstSize_tooSmall);
    if (nbSeq < 128) *op++ = (BYTE)nbSeq;
    else {
        op[0] = (BYTE)((nbSeq>>8) + 128); op[1] = (BYTE)nbSeq; op+=2;
    }
    if (nbSeq==0) goto _check_compressibility;

    /* dumps : contains rests of large lengths */
    if ((oend-op) < 3 /* dumps */ + 1 /*seqHead*/)
        return ERROR(dstSize_tooSmall);
    seqHead = op;
    {
        size_t dumpsLength = seqStorePtr->dumps - seqStorePtr->dumpsStart;
        if (dumpsLength < 512) {
            op[0] = (BYTE)(dumpsLength >> 8);
            op[1] = (BYTE)(dumpsLength);
            op += 2;
        } else {
            op[0] = 2;
            op[1] = (BYTE)(dumpsLength>>8);
            op[2] = (BYTE)(dumpsLength);
            op += 3;
        }
        if ((size_t)(oend-op) < dumpsLength+6) return ERROR(dstSize_tooSmall);
        memcpy(op, seqStorePtr->dumpsStart, dumpsLength);
        op += dumpsLength;
    }

#define MIN_SEQ_FOR_DYNAMIC_FSE   64
#define MAX_SEQ_FOR_STATIC_FSE  1000

    /* CTable for Literal Lengths */
    max = MaxLL;
    mostFrequent = FSE_countFast(count, &max, llTable, nbSeq);
    if ((mostFrequent == nbSeq) && (nbSeq > 2)) {
        *op++ = llTable[0];
        FSE_buildCTable_rle(CTable_LitLength, (BYTE)max);
        LLtype = FSE_ENCODING_RLE;
    } else if ((zc->flagStaticTables) && (nbSeq < MAX_SEQ_FOR_STATIC_FSE)) {
        LLtype = FSE_ENCODING_STATIC;
    } else if ((nbSeq < MIN_SEQ_FOR_DYNAMIC_FSE) || (mostFrequent < (nbSeq >> (LLbits-1)))) {
        FSE_buildCTable_raw(CTable_LitLength, LLbits);
        LLtype = FSE_ENCODING_RAW;
    } else {
        size_t NCountSize;
        size_t nbSeq_1 = nbSeq;
        U32 tableLog = FSE_optimalTableLog(LLFSELog, nbSeq, max);
        if (count[llTable[nbSeq-1]]>1) { count[llTable[nbSeq-1]]--; nbSeq_1--; }
        FSE_normalizeCount(norm, tableLog, count, nbSeq_1, max);
        NCountSize = FSE_writeNCount(op, oend-op, norm, max, tableLog);   /* overflow protected */
        if (FSE_isError(NCountSize)) return ERROR(GENERIC);
        op += NCountSize;
        FSE_buildCTable(CTable_LitLength, norm, max, tableLog);
        LLtype = FSE_ENCODING_DYNAMIC;
    }

    /* CTable for Offset codes */
    {   /* create Offset codes */
        size_t i; for (i=0; i<nbSeq; i++) {
            offCodeTable[i] = (BYTE)ZSTD_highbit(offsetTable[i]) + 1;
            if (offsetTable[i]==0) offCodeTable[i]=0;
        }
    }
    max = MaxOff;
    mostFrequent = FSE_countFast(count, &max, offCodeTable, nbSeq);
    if ((mostFrequent == nbSeq) && (nbSeq > 2)) {
        *op++ = offCodeTable[0];
        FSE_buildCTable_rle(CTable_OffsetBits, (BYTE)max);
        Offtype = FSE_ENCODING_RLE;
    } else if ((zc->flagStaticTables) && (nbSeq < MAX_SEQ_FOR_STATIC_FSE)) {
        Offtype = FSE_ENCODING_STATIC;
    } else if ((nbSeq < MIN_SEQ_FOR_DYNAMIC_FSE) || (mostFrequent < (nbSeq >> (Offbits-1)))) {
        FSE_buildCTable_raw(CTable_OffsetBits, Offbits);
        Offtype = FSE_ENCODING_RAW;
    } else {
        size_t NCountSize;
        size_t nbSeq_1 = nbSeq;
        U32 tableLog = FSE_optimalTableLog(OffFSELog, nbSeq, max);
        if (count[offCodeTable[nbSeq-1]]>1) { count[offCodeTable[nbSeq-1]]--; nbSeq_1--; }
        FSE_normalizeCount(norm, tableLog, count, nbSeq_1, max);
        NCountSize = FSE_writeNCount(op, oend-op, norm, max, tableLog);   /* overflow protected */
        if (FSE_isError(NCountSize)) return ERROR(GENERIC);
        op += NCountSize;
        FSE_buildCTable(CTable_OffsetBits, norm, max, tableLog);
        Offtype = FSE_ENCODING_DYNAMIC;
    }

    /* CTable for MatchLengths */
    max = MaxML;
    mostFrequent = FSE_countFast(count, &max, mlTable, nbSeq);
    if ((mostFrequent == nbSeq) && (nbSeq > 2)) {
        *op++ = *mlTable;
        FSE_buildCTable_rle(CTable_MatchLength, (BYTE)max);
        MLtype = FSE_ENCODING_RLE;
    } else if ((zc->flagStaticTables) && (nbSeq < MAX_SEQ_FOR_STATIC_FSE)) {
        MLtype = FSE_ENCODING_STATIC;
    } else if ((nbSeq < MIN_SEQ_FOR_DYNAMIC_FSE) || (mostFrequent < (nbSeq >> (MLbits-1)))) {
        FSE_buildCTable_raw(CTable_MatchLength, MLbits);
        MLtype = FSE_ENCODING_RAW;
    } else {
        size_t NCountSize;
        U32 tableLog = FSE_optimalTableLog(MLFSELog, nbSeq, max);
        FSE_normalizeCount(norm, tableLog, count, nbSeq, max);
        NCountSize = FSE_writeNCount(op, oend-op, norm, max, tableLog);   /* overflow protected */
        if (FSE_isError(NCountSize)) return ERROR(GENERIC);
        op += NCountSize;
        FSE_buildCTable(CTable_MatchLength, norm, max, tableLog);
        MLtype = FSE_ENCODING_DYNAMIC;
    }

    seqHead[0] += (BYTE)((LLtype<<6) + (Offtype<<4) + (MLtype<<2));
    zc->flagStaticTables = 0;

    /* Encoding Sequences */
    {
        size_t streamSize, errorCode;
        BIT_CStream_t blockStream;
        FSE_CState_t stateMatchLength;
        FSE_CState_t stateOffsetBits;
        FSE_CState_t stateLitLength;
        int i;

        errorCode = BIT_initCStream(&blockStream, op, oend-op);
        if (ERR_isError(errorCode)) return ERROR(dstSize_tooSmall);   /* not enough space remaining */

        /* first symbols */
        FSE_initCState2(&stateMatchLength, CTable_MatchLength, mlTable[nbSeq-1]);
        FSE_initCState2(&stateOffsetBits,  CTable_OffsetBits,  offCodeTable[nbSeq-1]);
        FSE_initCState2(&stateLitLength,   CTable_LitLength,   llTable[nbSeq-1]);
        BIT_addBits(&blockStream, offsetTable[nbSeq-1], offCodeTable[nbSeq-1] ? (offCodeTable[nbSeq-1]-1) : 0);
        BIT_flushBits(&blockStream);

        for (i=(int)nbSeq-2; i>=0; i--) {
            BYTE mlCode = mlTable[i];
            U32  offset = offsetTable[i];
            BYTE offCode = offCodeTable[i];                                 /* 32b*/  /* 64b*/
            U32 nbBits = (offCode-1) + (!offCode);
            BYTE litLength = llTable[i];                                    /* (7)*/  /* (7)*/
            FSE_encodeSymbol(&blockStream, &stateMatchLength, mlCode);      /* 17 */  /* 17 */
            if (MEM_32bits()) BIT_flushBits(&blockStream);                  /*  7 */
            FSE_encodeSymbol(&blockStream, &stateLitLength, litLength);     /* 26 */  /* 61 */
            FSE_encodeSymbol(&blockStream, &stateOffsetBits, offCode);      /* 16 */  /* 51 */
            if (MEM_32bits()) BIT_flushBits(&blockStream);                  /*  7 */
            BIT_addBits(&blockStream, offset, nbBits);                      /* 31 */  /* 42 */   /* 24 bits max in 32-bits mode */
            BIT_flushBits(&blockStream);                                    /*  7 */  /*  7 */
        }

        FSE_flushCState(&blockStream, &stateMatchLength);
        FSE_flushCState(&blockStream, &stateOffsetBits);
        FSE_flushCState(&blockStream, &stateLitLength);

        streamSize = BIT_closeCStream(&blockStream);
        if (streamSize==0) return ERROR(dstSize_tooSmall);   /* not enough space */
        op += streamSize;
    }

    /* check compressibility */
_check_compressibility:
    if ((size_t)(op-ostart) >= maxCSize) return 0;

    return op - ostart;
}


/*! ZSTD_storeSeq
    Store a sequence (literal length, literals, offset code and match length code) into seqStore_t
    @offsetCode : distance to match, or 0 == repCode
    @matchCode : matchLength - MINMATCH
*/
MEM_STATIC void ZSTD_storeSeq(seqStore_t* seqStorePtr, size_t litLength, const BYTE* literals, size_t offsetCode, size_t matchCode)
{
#if 0  /* for debug */
    static const BYTE* g_start = NULL;
    if (g_start==NULL) g_start = literals;
    //if (literals - g_start == 8695)
    printf("pos %6u : %3u literals & match %3u bytes at distance %6u \n",
           (U32)(literals - g_start), (U32)litLength, (U32)matchCode+4, (U32)offsetCode);
#endif

    /* copy Literals */
    ZSTD_wildcopy(seqStorePtr->lit, literals, litLength);
    seqStorePtr->lit += litLength;

    /* literal Length */
    if (litLength >= MaxLL) {
        *(seqStorePtr->litLength++) = MaxLL;
        if (litLength<255 + MaxLL) {
            *(seqStorePtr->dumps++) = (BYTE)(litLength - MaxLL);
        } else {
            *(seqStorePtr->dumps++) = 255;
            if (litLength < (1<<15)) {
                MEM_writeLE16(seqStorePtr->dumps, (U16)(litLength<<1));
                seqStorePtr->dumps += 2;
            } else {
                MEM_writeLE32(seqStorePtr->dumps, (U32)((litLength<<1)+1));
                seqStorePtr->dumps += 3;
            }
    }   }
    else *(seqStorePtr->litLength++) = (BYTE)litLength;

    /* match offset */
    *(seqStorePtr->offset++) = (U32)offsetCode;

    /* match Length */
    if (matchCode >= MaxML) {
        *(seqStorePtr->matchLength++) = MaxML;
        if (matchCode < 255+MaxML) {
            *(seqStorePtr->dumps++) = (BYTE)(matchCode - MaxML);
        } else {
            *(seqStorePtr->dumps++) = 255;
            if (matchCode < (1<<15)) {
                MEM_writeLE16(seqStorePtr->dumps, (U16)(matchCode<<1));
                seqStorePtr->dumps += 2;
            } else {
                MEM_writeLE32(seqStorePtr->dumps, (U32)((matchCode<<1)+1));
                seqStorePtr->dumps += 3;
            }
    }   }
    else *(seqStorePtr->matchLength++) = (BYTE)matchCode;
}


/* *************************************
*  Match length counter
***************************************/
static size_t ZSTD_read_ARCH(const void* p) { size_t r; memcpy(&r, p, sizeof(r)); return r; }

static unsigned ZSTD_highbit(U32 val)
{
#   if defined(_MSC_VER)   /* Visual */
    unsigned long r=0;
    _BitScanReverse(&r, val);
    return (unsigned)r;
#   elif defined(__GNUC__) && (__GNUC__ >= 3)   /* GCC Intrinsic */
    return 31 - __builtin_clz(val);
#   else   /* Software version */
    static const int DeBruijnClz[32] = { 0, 9, 1, 10, 13, 21, 2, 29, 11, 14, 16, 18, 22, 25, 3, 30, 8, 12, 20, 28, 15, 17, 24, 7, 19, 27, 23, 6, 26, 5, 4, 31 };
    U32 v = val;
    int r;
    v |= v >> 1;
    v |= v >> 2;
    v |= v >> 4;
    v |= v >> 8;
    v |= v >> 16;
    r = DeBruijnClz[(U32)(v * 0x07C4ACDDU) >> 27];
    return r;
#   endif
}

static unsigned ZSTD_NbCommonBytes (register size_t val)
{
    if (MEM_isLittleEndian()) {
        if (MEM_64bits()) {
#       if defined(_MSC_VER) && defined(_WIN64)
            unsigned long r = 0;
            _BitScanForward64( &r, (U64)val );
            return (unsigned)(r>>3);
#       elif defined(__GNUC__) && (__GNUC__ >= 3)
            return (__builtin_ctzll((U64)val) >> 3);
#       else
            static const int DeBruijnBytePos[64] = { 0, 0, 0, 0, 0, 1, 1, 2, 0, 3, 1, 3, 1, 4, 2, 7, 0, 2, 3, 6, 1, 5, 3, 5, 1, 3, 4, 4, 2, 5, 6, 7, 7, 0, 1, 2, 3, 3, 4, 6, 2, 6, 5, 5, 3, 4, 5, 6, 7, 1, 2, 4, 6, 4, 4, 5, 7, 2, 6, 5, 7, 6, 7, 7 };
            return DeBruijnBytePos[((U64)((val & -(long long)val) * 0x0218A392CDABBD3FULL)) >> 58];
#       endif
        } else { /* 32 bits */
#       if defined(_MSC_VER)
            unsigned long r=0;
            _BitScanForward( &r, (U32)val );
            return (unsigned)(r>>3);
#       elif defined(__GNUC__) && (__GNUC__ >= 3)
            return (__builtin_ctz((U32)val) >> 3);
#       else
            static const int DeBruijnBytePos[32] = { 0, 0, 3, 0, 3, 1, 3, 0, 3, 2, 2, 1, 3, 2, 0, 1, 3, 3, 1, 2, 2, 2, 2, 0, 3, 1, 2, 0, 1, 0, 1, 1 };
            return DeBruijnBytePos[((U32)((val & -(S32)val) * 0x077CB531U)) >> 27];
#       endif
        }
    } else {  /* Big Endian CPU */
        if (MEM_64bits()) {
#       if defined(_MSC_VER) && defined(_WIN64)
            unsigned long r = 0;
            _BitScanReverse64( &r, val );
            return (unsigned)(r>>3);
#       elif defined(__GNUC__) && (__GNUC__ >= 3)
            return (__builtin_clzll(val) >> 3);
#       else
            unsigned r;
            const unsigned n32 = sizeof(size_t)*4;   /* calculate this way due to compiler complaining in 32-bits mode */
            if (!(val>>n32)) { r=4; } else { r=0; val>>=n32; }
            if (!(val>>16)) { r+=2; val>>=8; } else { val>>=24; }
            r += (!val);
            return r;
#       endif
        } else { /* 32 bits */
#       if defined(_MSC_VER)
            unsigned long r = 0;
            _BitScanReverse( &r, (unsigned long)val );
            return (unsigned)(r>>3);
#       elif defined(__GNUC__) && (__GNUC__ >= 3)
            return (__builtin_clz((U32)val) >> 3);
#       else
            unsigned r;
            if (!(val>>16)) { r=2; val>>=8; } else { r=0; val>>=24; }
            r += (!val);
            return r;
#       endif
    }   }
}


static size_t ZSTD_count(const BYTE* pIn, const BYTE* pMatch, const BYTE* pInLimit)
{
    const BYTE* const pStart = pIn;

    while ((pIn<pInLimit-(sizeof(size_t)-1))) {
        size_t diff = ZSTD_read_ARCH(pMatch) ^ ZSTD_read_ARCH(pIn);
        if (!diff) { pIn+=sizeof(size_t); pMatch+=sizeof(size_t); continue; }
        pIn += ZSTD_NbCommonBytes(diff);
        return (size_t)(pIn - pStart);
    }

    if (MEM_64bits()) if ((pIn<(pInLimit-3)) && (MEM_read32(pMatch) == MEM_read32(pIn))) { pIn+=4; pMatch+=4; }
    if ((pIn<(pInLimit-1)) && (MEM_read16(pMatch) == MEM_read16(pIn))) { pIn+=2; pMatch+=2; }
    if ((pIn<pInLimit) && (*pMatch == *pIn)) pIn++;
    return (size_t)(pIn - pStart);
}

/** ZSTD_count_2segments
*   can count match length with ip & match in potentially 2 different segments.
*   convention : on reaching mEnd, match count continue starting from iStart
*/
static size_t ZSTD_count_2segments(const BYTE* ip, const BYTE* match, const BYTE* iEnd, const BYTE* mEnd, const BYTE* iStart)
{
    size_t matchLength;
    const BYTE* vEnd = ip + (mEnd - match);
    if (vEnd > iEnd) vEnd = iEnd;
    matchLength = ZSTD_count(ip, match, vEnd);
    if (match + matchLength == mEnd)
        matchLength += ZSTD_count(ip+matchLength, iStart, iEnd);
    return matchLength;
}



/*-*************************************
*  Hashes
***************************************/
static const U32 prime4bytes = 2654435761U;
static U32    ZSTD_hash4(U32 u, U32 h) { return (u * prime4bytes) >> (32-h) ; }
static size_t ZSTD_hash4Ptr(const void* ptr, U32 h) { return ZSTD_hash4(MEM_read32(ptr), h); }

static const U64 prime5bytes = 889523592379ULL;
static size_t ZSTD_hash5(U64 u, U32 h) { return (size_t)(((u  << (64-40)) * prime5bytes) >> (64-h)) ; }
static size_t ZSTD_hash5Ptr(const void* p, U32 h) { return ZSTD_hash5(MEM_read64(p), h); }

static const U64 prime6bytes = 227718039650203ULL;
static size_t ZSTD_hash6(U64 u, U32 h) { return (size_t)(((u  << (64-48)) * prime6bytes) >> (64-h)) ; }
static size_t ZSTD_hash6Ptr(const void* p, U32 h) { return ZSTD_hash6(MEM_read64(p), h); }

static const U64 prime7bytes = 58295818150454627ULL;
static size_t ZSTD_hash7(U64 u, U32 h) { return (size_t)(((u  << (64-56)) * prime7bytes) >> (64-h)) ; }
static size_t ZSTD_hash7Ptr(const void* p, U32 h) { return ZSTD_hash7(MEM_read64(p), h); }

static size_t ZSTD_hashPtr(const void* p, U32 hBits, U32 mls)
{
    switch(mls)
    {
    default:
    case 4: return ZSTD_hash4Ptr(p, hBits);
    case 5: return ZSTD_hash5Ptr(p, hBits);
    case 6: return ZSTD_hash6Ptr(p, hBits);
    case 7: return ZSTD_hash7Ptr(p, hBits);
    }
}


/*-*************************************
*  Fast Scan
***************************************/
#define FILLHASHSTEP 3
static void ZSTD_fillHashTable (ZSTD_CCtx* zc, const void* end, const U32 mls)
{
    U32* const hashTable = zc->hashTable;
    const U32 hBits = zc->params.hashLog;
    const BYTE* const base = zc->base;
    const BYTE* ip = base + zc->nextToUpdate;
    const BYTE* const iend = ((const BYTE*)end) - 8;

    while(ip <= iend) {
        hashTable[ZSTD_hashPtr(ip, hBits, mls)] = (U32)(ip - base);
        ip += FILLHASHSTEP;
    }
}


FORCE_INLINE
void ZSTD_compressBlock_fast_generic(ZSTD_CCtx* zc,
                                 const void* src, size_t srcSize,
                                 const U32 mls)
{
    U32* const hashTable = zc->hashTable;
    const U32 hBits = zc->params.hashLog;
    seqStore_t* seqStorePtr = &(zc->seqStore);
    const BYTE* const base = zc->base;
    const BYTE* const istart = (const BYTE*)src;
    const BYTE* ip = istart;
    const BYTE* anchor = istart;
    const U32 lowIndex = zc->dictLimit;
    const BYTE* const lowest = base + lowIndex;
    const BYTE* const iend = istart + srcSize;
    const BYTE* const ilimit = iend - 8;

    size_t offset_2=REPCODE_STARTVALUE, offset_1=REPCODE_STARTVALUE;


    /* init */
    ZSTD_resetSeqStore(seqStorePtr);
    if (ip < lowest+REPCODE_STARTVALUE) ip = lowest+REPCODE_STARTVALUE;

    /* Main Search Loop */
    while (ip < ilimit) {  /* < instead of <=, because repcode check at (ip+1) */
        size_t mlCode;
        size_t offset;
        const size_t h = ZSTD_hashPtr(ip, hBits, mls);
        const U32 matchIndex = hashTable[h];
        const BYTE* match = base + matchIndex;
        const U32 current = (U32)(ip-base);
        hashTable[h] = current;   /* update hash table */

        if (MEM_read32(ip+1-offset_1) == MEM_read32(ip+1)) {   /* note : by construction, offset_1 <= current */
            mlCode = ZSTD_count(ip+1+MINMATCH, ip+1+MINMATCH-offset_1, iend);
            ip++;
            offset = 0;
        } else {
            if ( (matchIndex <= lowIndex) ||
                 (MEM_read32(match) != MEM_read32(ip)) ) {
                ip += ((ip-anchor) >> g_searchStrength) + 1;
                continue;
            }
            mlCode = ZSTD_count(ip+MINMATCH, match+MINMATCH, iend);
            offset = ip-match;
            while ((ip>anchor) && (match>lowest) && (ip[-1] == match[-1])) { ip--; match--; mlCode++; }  /* catch up */
            offset_2 = offset_1;
            offset_1 = offset;
        }

        /* match found */
        ZSTD_storeSeq(seqStorePtr, ip-anchor, anchor, offset, mlCode);
        ip += mlCode + MINMATCH;
        anchor = ip;

        if (ip <= ilimit) {
            /* Fill Table */
            hashTable[ZSTD_hashPtr(base+current+2, hBits, mls)] = current+2;  /* here because current+2 could be > iend-8 */
            hashTable[ZSTD_hashPtr(ip-2, hBits, mls)] = (U32)(ip-2-base);
            /* check immediate repcode */
            while ( (ip <= ilimit)
                 && (MEM_read32(ip) == MEM_read32(ip - offset_2)) ) {
                /* store sequence */
                size_t rlCode = ZSTD_count(ip+MINMATCH, ip+MINMATCH-offset_2, iend);
                size_t tmpOff = offset_2; offset_2 = offset_1; offset_1 = tmpOff;   /* swap offset_2 <=> offset_1 */
                hashTable[ZSTD_hashPtr(ip, hBits, mls)] = (U32)(ip-base);
                ZSTD_storeSeq(seqStorePtr, 0, anchor, 0, rlCode);
                ip += rlCode+MINMATCH;
                anchor = ip;
                continue;   /* faster when present ... (?) */
    }   }   }

    /* Last Literals */
    {
        size_t lastLLSize = iend - anchor;
        memcpy(seqStorePtr->lit, anchor, lastLLSize);
        seqStorePtr->lit += lastLLSize;
    }
}


void ZSTD_compressBlock_fast(ZSTD_CCtx* ctx,
                       const void* src, size_t srcSize)
{
    const U32 mls = ctx->params.searchLength;
    switch(mls)
    {
    default:
    case 4 :
        ZSTD_compressBlock_fast_generic(ctx, src, srcSize, 4); return;
    case 5 :
        ZSTD_compressBlock_fast_generic(ctx, src, srcSize, 5); return;
    case 6 :
        ZSTD_compressBlock_fast_generic(ctx, src, srcSize, 6); return;
    case 7 :
        ZSTD_compressBlock_fast_generic(ctx, src, srcSize, 7); return;
    }
}


//FORCE_INLINE
void ZSTD_compressBlock_fast_extDict_generic(ZSTD_CCtx* ctx,
                                 const void* src, size_t srcSize,
                                 const U32 mls)
{
    U32* hashTable = ctx->hashTable;
    const U32 hBits = ctx->params.hashLog;
    seqStore_t* seqStorePtr = &(ctx->seqStore);
    const BYTE* const base = ctx->base;
    const BYTE* const dictBase = ctx->dictBase;
    const BYTE* const istart = (const BYTE*)src;
    const BYTE* ip = istart;
    const BYTE* anchor = istart;
    const U32   lowLimit = ctx->lowLimit;
    const BYTE* const dictStart = dictBase + lowLimit;
    const U32   dictLimit = ctx->dictLimit;
    const BYTE* const lowPrefixPtr = base + dictLimit;
    const BYTE* const dictEnd = dictBase + dictLimit;
    const BYTE* const iend = istart + srcSize;
    const BYTE* const ilimit = iend - 8;

    U32 offset_2=REPCODE_STARTVALUE, offset_1=REPCODE_STARTVALUE;


    /* init */
    ZSTD_resetSeqStore(seqStorePtr);
    /* skip first position to avoid read overflow during repcode match check */
    hashTable[ZSTD_hashPtr(ip+0, hBits, mls)] = (U32)(ip-base+0);
    ip += REPCODE_STARTVALUE;

    /* Main Search Loop */
    while (ip < ilimit) {  /* < instead of <=, because (ip+1) */
        const size_t h = ZSTD_hashPtr(ip, hBits, mls);
        const U32 matchIndex = hashTable[h];
        const BYTE* matchBase = matchIndex < dictLimit ? dictBase : base;
        const BYTE* match = matchBase + matchIndex;
        const U32 current = (U32)(ip-base);
        const U32 repIndex = current + 1 - offset_1;
        const BYTE* repBase = repIndex < dictLimit ? dictBase : base;
        const BYTE* repMatch = repBase + repIndex;
        size_t mlCode;
        U32 offset;
        hashTable[h] = current;   /* update hash table */

        if ( ((repIndex <= dictLimit-4) || (repIndex >= dictLimit))
          && (MEM_read32(repMatch) == MEM_read32(ip+1)) ) {
            const BYTE* repMatchEnd = repIndex < dictLimit ? dictEnd : iend;
            mlCode = ZSTD_count_2segments(ip+1+MINMATCH, repMatch+MINMATCH, iend, repMatchEnd, lowPrefixPtr);
            ip++;
            offset = 0;
        } else {
            if ( (matchIndex < lowLimit) ||
                 (MEM_read32(match) != MEM_read32(ip)) )
            { ip += ((ip-anchor) >> g_searchStrength) + 1; continue; }
            {
                const BYTE* matchEnd = matchIndex < dictLimit ? dictEnd : iend;
                const BYTE* lowMatchPtr = matchIndex < dictLimit ? dictStart : lowPrefixPtr;
                mlCode = ZSTD_count_2segments(ip+MINMATCH, match+MINMATCH, iend, matchEnd, lowPrefixPtr);
                while ((ip>anchor) && (match>lowMatchPtr) && (ip[-1] == match[-1])) { ip--; match--; mlCode++; }   /* catch up */
                offset = current - matchIndex;
                offset_2 = offset_1;
                offset_1 = offset;
        }   }

        /* found a match : store it */
        ZSTD_storeSeq(seqStorePtr, ip-anchor, anchor, offset, mlCode);
        ip += mlCode + MINMATCH;
        anchor = ip;

        if (ip <= ilimit) {
            /* Fill Table */
			hashTable[ZSTD_hashPtr(base+current+2, hBits, mls)] = current+2;
            hashTable[ZSTD_hashPtr(ip-2, hBits, mls)] = (U32)(ip-2-base);
            /* check immediate repcode */
            while (ip <= ilimit) {
                U32 current2 = (U32)(ip-base);
                const U32 repIndex2 = current2 - offset_2;
                const BYTE* repMatch2 = repIndex2 < dictLimit ? dictBase + repIndex2 : base + repIndex2;
                if ( ((repIndex2 <= dictLimit-4) || (repIndex2 >= dictLimit))
                  && (MEM_read32(repMatch2) == MEM_read32(ip)) ) {
                    const BYTE* const repEnd2 = repIndex2 < dictLimit ? dictEnd : iend;
                    size_t repLength2 = ZSTD_count_2segments(ip+MINMATCH, repMatch2+MINMATCH, iend, repEnd2, lowPrefixPtr);
                    U32 tmpOffset = offset_2; offset_2 = offset_1; offset_1 = tmpOffset;   /* swap offset_2 <=> offset_1 */
                    ZSTD_storeSeq(seqStorePtr, 0, anchor, 0, repLength2);
                    hashTable[ZSTD_hashPtr(ip, hBits, mls)] = current2;
                    ip += repLength2+MINMATCH;
                    anchor = ip;
                    continue;
                }
                break;
    }   }   }

    /* Last Literals */
    {
        size_t lastLLSize = iend - anchor;
        memcpy(seqStorePtr->lit, anchor, lastLLSize);
        seqStorePtr->lit += lastLLSize;
    }
}


void ZSTD_compressBlock_fast_extDict(ZSTD_CCtx* ctx,
                         const void* src, size_t srcSize)
{
    const U32 mls = ctx->params.searchLength;
    switch(mls)
    {
    default:
    case 4 :
        ZSTD_compressBlock_fast_extDict_generic(ctx, src, srcSize, 4); return;
    case 5 :
        ZSTD_compressBlock_fast_extDict_generic(ctx, src, srcSize, 5); return;
    case 6 :
        ZSTD_compressBlock_fast_extDict_generic(ctx, src, srcSize, 6); return;
    case 7 :
        ZSTD_compressBlock_fast_extDict_generic(ctx, src, srcSize, 7); return;
    }
}


/* *************************************
*  Binary Tree search
***************************************/
/** ZSTD_insertBt1 : add one or multiple positions to tree
*   @ip : assumed <= iend-8
*   @return : nb of positions added */
static U32 ZSTD_insertBt1(ZSTD_CCtx* zc, const BYTE* const ip, const U32 mls, const BYTE* const iend, U32 nbCompares,
                          U32 extDict)
{
    U32* const hashTable = zc->hashTable;
    const U32 hashLog = zc->params.hashLog;
    const size_t h  = ZSTD_hashPtr(ip, hashLog, mls);
    U32* const bt   = zc->contentTable;
    const U32 btLog = zc->params.contentLog - 1;
    const U32 btMask= (1 << btLog) - 1;
    U32 matchIndex  = hashTable[h];
    size_t commonLengthSmaller=0, commonLengthLarger=0;
    const BYTE* const base = zc->base;
    const BYTE* const dictBase = zc->dictBase;
    const U32 dictLimit = zc->dictLimit;
    const BYTE* const dictEnd = dictBase + dictLimit;
    const BYTE* const prefixStart = base + dictLimit;
    const BYTE* match = base + matchIndex;
    const U32 current = (U32)(ip-base);
    const U32 btLow = btMask >= current ? 0 : current - btMask;
    U32* smallerPtr = bt + 2*(current&btMask);
    U32* largerPtr  = smallerPtr + 1;
    U32 dummy32;   /* to be nullified at the end */
    const U32 windowLow = zc->lowLimit;
    U32 matchEndIdx = current+8;
    U32 predictedSmall = *(bt + 2*((current-1)&btMask) + 0);
    U32 predictedLarge = *(bt + 2*((current-1)&btMask) + 1);
    predictedSmall += (predictedSmall>0);
    predictedLarge += (predictedLarge>0);

    hashTable[h] = current;   /* Update Hash Table */

    while (nbCompares-- && (matchIndex > windowLow)) {
        U32* nextPtr = bt + 2*(matchIndex & btMask);
        const U32* predictPtr = bt + 2*((matchIndex-1) & btMask);   /* written this way, as bt is a roll buffer */
        size_t matchLength = MIN(commonLengthSmaller, commonLengthLarger);   /* guaranteed minimum nb of common bytes */

        if (matchIndex == predictedSmall) {
            /* no need to check length, result known */
            *smallerPtr = matchIndex;
            if (matchIndex <= btLow) { smallerPtr=&dummy32; break; }   /* beyond tree size, stop the search */
            smallerPtr = nextPtr+1;               /* new "smaller" => larger of match */
            matchIndex = nextPtr[1];              /* new matchIndex larger than previous (closer to current) */
            predictedSmall = predictPtr[1] + (predictPtr[1]>0);
            continue;
        }

        if (matchIndex == predictedLarge) {
            *largerPtr = matchIndex;
            if (matchIndex <= btLow) { largerPtr=&dummy32; break; }   /* beyond tree size, stop the search */
            largerPtr = nextPtr;
            matchIndex = nextPtr[0];
            predictedLarge = predictPtr[0] + (predictPtr[0]>0);
            continue;
        }

        if ((!extDict) || (matchIndex+matchLength >= dictLimit)) {
            match = base + matchIndex;
            if (match[matchLength] == ip[matchLength])
                matchLength += ZSTD_count(ip+matchLength+1, match+matchLength+1, iend) +1;
        } else {
            match = dictBase + matchIndex;
            matchLength += ZSTD_count_2segments(ip+matchLength, match+matchLength, iend, dictEnd, prefixStart);
            if (matchIndex+matchLength >= dictLimit)
				match = base + matchIndex;   /* to prepare for next usage of match[matchLength] */
        }

        if (matchLength > matchEndIdx - matchIndex)
            matchEndIdx = matchIndex + (U32)matchLength;

        if (ip+matchLength == iend)   /* equal : no way to know if inf or sup */
            break;   /* drop , to guarantee consistency ; miss a bit of compression, but other solutions can corrupt the tree */

        if (match[matchLength] < ip[matchLength]) {  /* necessarily within correct buffer */
            /* match is smaller than current */
            *smallerPtr = matchIndex;             /* update smaller idx */
            commonLengthSmaller = matchLength;    /* all smaller will now have at least this guaranteed common length */
            if (matchIndex <= btLow) { smallerPtr=&dummy32; break; }   /* beyond tree size, stop the search */
            smallerPtr = nextPtr+1;               /* new "smaller" => larger of match */
            matchIndex = nextPtr[1];              /* new matchIndex larger than previous (closer to current) */
        } else {
            /* match is larger than current */
            *largerPtr = matchIndex;
            commonLengthLarger = matchLength;
            if (matchIndex <= btLow) { largerPtr=&dummy32; break; }   /* beyond tree size, stop the search */
            largerPtr = nextPtr;
            matchIndex = nextPtr[0];
    }   }

    *smallerPtr = *largerPtr = 0;
    return (matchEndIdx > current + 8) ? matchEndIdx - current - 8 : 1;
}


static void ZSTD_updateTree(ZSTD_CCtx* zc, const BYTE* const ip, const BYTE* const iend, const U32 nbCompares, const U32 mls)
{
    const BYTE* const base = zc->base;
    const U32 target = (U32)(ip - base);
    U32 idx = zc->nextToUpdate;

    for( ; idx < target ; )
        idx += ZSTD_insertBt1(zc, base+idx, mls, iend, nbCompares, 0);
}

FORCE_INLINE /* inlining is important to hardwire a hot branch (template emulation) */
size_t ZSTD_insertBtAndFindBestMatch (
                        ZSTD_CCtx* zc,
                        const BYTE* const ip, const BYTE* const iend,
                        size_t* offsetPtr,
                        U32 nbCompares, const U32 mls,
                        U32 extDict)
{
    U32* const hashTable = zc->hashTable;
    const U32 hashLog = zc->params.hashLog;
    const size_t h  = ZSTD_hashPtr(ip, hashLog, mls);
    U32* const bt   = zc->contentTable;
    const U32 btLog = zc->params.contentLog - 1;
    const U32 btMask= (1 << btLog) - 1;
    U32 matchIndex  = hashTable[h];
    size_t commonLengthSmaller=0, commonLengthLarger=0;
    const BYTE* const base = zc->base;
    const BYTE* const dictBase = zc->dictBase;
    const U32 dictLimit = zc->dictLimit;
    const BYTE* const dictEnd = dictBase + dictLimit;
    const BYTE* const prefixStart = base + dictLimit;
    const U32 current = (U32)(ip-base);
    const U32 btLow = btMask >= current ? 0 : current - btMask;
    const U32 windowLow = zc->lowLimit;
    U32* smallerPtr = bt + 2*(current&btMask);
    U32* largerPtr  = bt + 2*(current&btMask) + 1;
    size_t bestLength = 0;
    U32 matchEndIdx = current+8;
    U32 dummy32;   /* to be nullified at the end */

    hashTable[h] = current;   /* Update Hash Table */

    while (nbCompares-- && (matchIndex > windowLow)) {
        U32* nextPtr = bt + 2*(matchIndex & btMask);
        size_t matchLength = MIN(commonLengthSmaller, commonLengthLarger);   /* guaranteed minimum nb of common bytes */
        const BYTE* match;

        if ((!extDict) || (matchIndex+matchLength >= dictLimit)) {
            match = base + matchIndex;
            if (match[matchLength] == ip[matchLength])
                matchLength += ZSTD_count(ip+matchLength+1, match+matchLength+1, iend) +1;
        } else {
            match = dictBase + matchIndex;
            matchLength += ZSTD_count_2segments(ip+matchLength, match+matchLength, iend, dictEnd, prefixStart);
            if (matchIndex+matchLength >= dictLimit)
				match = base + matchIndex;   /* to prepare for next usage of match[matchLength] */
        }

        if (matchLength > bestLength) {
            if (matchLength > matchEndIdx - matchIndex)
                matchEndIdx = matchIndex + (U32)matchLength;
            if ( (4*(int)(matchLength-bestLength)) > (int)(ZSTD_highbit(current-matchIndex+1) - ZSTD_highbit((U32)offsetPtr[0]+1)) )
                bestLength = matchLength, *offsetPtr = current - matchIndex;
            if (ip+matchLength == iend)   /* equal : no way to know if inf or sup */
                break;   /* drop, to guarantee consistency (miss a little bit of compression) */
        }

        if (match[matchLength] < ip[matchLength]) {
            /* match is smaller than current */
            *smallerPtr = matchIndex;             /* update smaller idx */
            commonLengthSmaller = matchLength;    /* all smaller will now have at least this guaranteed common length */
            if (matchIndex <= btLow) { smallerPtr=&dummy32; break; }   /* beyond tree size, stop the search */
            smallerPtr = nextPtr+1;               /* new "smaller" => larger of match */
            matchIndex = nextPtr[1];              /* new matchIndex larger than previous (closer to current) */
        } else {
            /* match is larger than current */
            *largerPtr = matchIndex;
            commonLengthLarger = matchLength;
            if (matchIndex <= btLow) { largerPtr=&dummy32; break; }   /* beyond tree size, stop the search */
            largerPtr = nextPtr;
            matchIndex = nextPtr[0];
        }
    }

    *smallerPtr = *largerPtr = 0;

    zc->nextToUpdate = (matchEndIdx > current + 8) ? matchEndIdx - 8 : current+1;
    return bestLength;
}


/** Tree updater, providing best match */
FORCE_INLINE /* inlining is important to hardwire a hot branch (template emulation) */
size_t ZSTD_BtFindBestMatch (
                        ZSTD_CCtx* zc,
                        const BYTE* const ip, const BYTE* const iLimit,
                        size_t* offsetPtr,
                        const U32 maxNbAttempts, const U32 mls)
{
    if (ip < zc->base + zc->nextToUpdate) return 0;   /* skipped area */
    ZSTD_updateTree(zc, ip, iLimit, maxNbAttempts, mls);
    return ZSTD_insertBtAndFindBestMatch(zc, ip, iLimit, offsetPtr, maxNbAttempts, mls, 0);
}


FORCE_INLINE size_t ZSTD_BtFindBestMatch_selectMLS (
                        ZSTD_CCtx* zc,   /* Index table will be updated */
                        const BYTE* ip, const BYTE* const iLimit,
                        size_t* offsetPtr,
                        const U32 maxNbAttempts, const U32 matchLengthSearch)
{
    switch(matchLengthSearch)
    {
    default :
    case 4 : return ZSTD_BtFindBestMatch(zc, ip, iLimit, offsetPtr, maxNbAttempts, 4);
    case 5 : return ZSTD_BtFindBestMatch(zc, ip, iLimit, offsetPtr, maxNbAttempts, 5);
    case 6 : return ZSTD_BtFindBestMatch(zc, ip, iLimit, offsetPtr, maxNbAttempts, 6);
    }
}


static void ZSTD_updateTree_extDict(ZSTD_CCtx* zc, const BYTE* const ip, const BYTE* const iend, const U32 nbCompares, const U32 mls)
{
    const BYTE* const base = zc->base;
    const U32 target = (U32)(ip - base);
    U32 idx = zc->nextToUpdate;

    for( ; idx < target ; )
        idx += ZSTD_insertBt1(zc, base+idx, mls, iend, nbCompares, 1);
}


/** Tree updater, providing best match */
FORCE_INLINE /* inlining is important to hardwire a hot branch (template emulation) */
size_t ZSTD_BtFindBestMatch_extDict (
                        ZSTD_CCtx* zc,
                        const BYTE* const ip, const BYTE* const iLimit,
                        size_t* offsetPtr,
                        const U32 maxNbAttempts, const U32 mls)
{
    if (ip < zc->base + zc->nextToUpdate) return 0;   /* skipped area */
    ZSTD_updateTree_extDict(zc, ip, iLimit, maxNbAttempts, mls);
    return ZSTD_insertBtAndFindBestMatch(zc, ip, iLimit, offsetPtr, maxNbAttempts, mls, 1);
}


FORCE_INLINE size_t ZSTD_BtFindBestMatch_selectMLS_extDict (
                        ZSTD_CCtx* zc,   /* Index table will be updated */
                        const BYTE* ip, const BYTE* const iLimit,
                        size_t* offsetPtr,
                        const U32 maxNbAttempts, const U32 matchLengthSearch)
{
    switch(matchLengthSearch)
    {
    default :
    case 4 : return ZSTD_BtFindBestMatch_extDict(zc, ip, iLimit, offsetPtr, maxNbAttempts, 4);
    case 5 : return ZSTD_BtFindBestMatch_extDict(zc, ip, iLimit, offsetPtr, maxNbAttempts, 5);
    case 6 : return ZSTD_BtFindBestMatch_extDict(zc, ip, iLimit, offsetPtr, maxNbAttempts, 6);
    }
}


/* ***********************
*  Hash Chain
*************************/

#define NEXT_IN_CHAIN(d, mask)   chainTable[(d) & mask]

/* Update chains up to ip (excluded)
   Assumption : always within prefix (ie. not within extDict) */
static U32 ZSTD_insertAndFindFirstIndex (ZSTD_CCtx* zc, const BYTE* ip, U32 mls)
{
    U32* const hashTable  = zc->hashTable;
    const U32 hashLog = zc->params.hashLog;
    U32* const chainTable = zc->contentTable;
    const U32 chainMask = (1 << zc->params.contentLog) - 1;
    const BYTE* const base = zc->base;
    const U32 target = (U32)(ip - base);
    U32 idx = zc->nextToUpdate;

    while(idx < target) {
        size_t h = ZSTD_hashPtr(base+idx, hashLog, mls);
        NEXT_IN_CHAIN(idx, chainMask) = hashTable[h];
        hashTable[h] = idx;
        idx++;
    }

    zc->nextToUpdate = target;
    return hashTable[ZSTD_hashPtr(ip, hashLog, mls)];
}


FORCE_INLINE /* inlining is important to hardwire a hot branch (template emulation) */
size_t ZSTD_HcFindBestMatch_generic (
                        ZSTD_CCtx* zc,   /* Index table will be updated */
                        const BYTE* const ip, const BYTE* const iLimit,
                        size_t* offsetPtr,
                        const U32 maxNbAttempts, const U32 mls, const U32 extDict)
{
    U32* const chainTable = zc->contentTable;
    const U32 chainSize = (1 << zc->params.contentLog);
    const U32 chainMask = chainSize-1;
    const BYTE* const base = zc->base;
    const BYTE* const dictBase = zc->dictBase;
    const U32 dictLimit = zc->dictLimit;
    const BYTE* const prefixStart = base + dictLimit;
    const BYTE* const dictEnd = dictBase + dictLimit;
    const U32 lowLimit = zc->lowLimit;
    const U32 current = (U32)(ip-base);
    const U32 minChain = current > chainSize ? current - chainSize : 0;
    U32 matchIndex;
    const BYTE* match;
    int nbAttempts=maxNbAttempts;
    size_t ml=MINMATCH-1;

    /* HC4 match finder */
    matchIndex = ZSTD_insertAndFindFirstIndex (zc, ip, mls);

    while ((matchIndex>lowLimit) && (nbAttempts)) {
        size_t currentMl=0;
        nbAttempts--;
        if ((!extDict) || matchIndex >= dictLimit) {
            match = base + matchIndex;
            if (match[ml] == ip[ml])   /* potentially better */
                currentMl = ZSTD_count(ip, match, iLimit);
        } else {
            match = dictBase + matchIndex;
            if (MEM_read32(match) == MEM_read32(ip))   /* assumption : matchIndex <= dictLimit-4 (by table construction) */
                currentMl = ZSTD_count_2segments(ip+MINMATCH, match+MINMATCH, iLimit, dictEnd, prefixStart) + MINMATCH;
        }

        /* save best solution */
        if (currentMl > ml) { ml = currentMl; *offsetPtr = current - matchIndex; if (ip+currentMl == iLimit) break; /* best possible, and avoid read overflow*/ }

        if (matchIndex <= minChain) break;
        matchIndex = NEXT_IN_CHAIN(matchIndex, chainMask);
    }

    return ml;
}


FORCE_INLINE size_t ZSTD_HcFindBestMatch_selectMLS (
                        ZSTD_CCtx* zc,
                        const BYTE* ip, const BYTE* const iLimit,
                        size_t* offsetPtr,
                        const U32 maxNbAttempts, const U32 matchLengthSearch)
{
    switch(matchLengthSearch)
    {
    default :
    case 4 : return ZSTD_HcFindBestMatch_generic(zc, ip, iLimit, offsetPtr, maxNbAttempts, 4, 0);
    case 5 : return ZSTD_HcFindBestMatch_generic(zc, ip, iLimit, offsetPtr, maxNbAttempts, 5, 0);
    case 6 : return ZSTD_HcFindBestMatch_generic(zc, ip, iLimit, offsetPtr, maxNbAttempts, 6, 0);
    }
}


FORCE_INLINE size_t ZSTD_HcFindBestMatch_extDict_selectMLS (
                        ZSTD_CCtx* zc,
                        const BYTE* ip, const BYTE* const iLimit,
                        size_t* offsetPtr,
                        const U32 maxNbAttempts, const U32 matchLengthSearch)
{
    switch(matchLengthSearch)
    {
    default :
    case 4 : return ZSTD_HcFindBestMatch_generic(zc, ip, iLimit, offsetPtr, maxNbAttempts, 4, 1);
    case 5 : return ZSTD_HcFindBestMatch_generic(zc, ip, iLimit, offsetPtr, maxNbAttempts, 5, 1);
    case 6 : return ZSTD_HcFindBestMatch_generic(zc, ip, iLimit, offsetPtr, maxNbAttempts, 6, 1);
    }
}


/* *******************************
*  Common parser - lazy strategy
*********************************/
FORCE_INLINE
void ZSTD_compressBlock_lazy_generic(ZSTD_CCtx* ctx,
                                     const void* src, size_t srcSize,
                                     const U32 searchMethod, const U32 depth)
{
    seqStore_t* seqStorePtr = &(ctx->seqStore);
    const BYTE* const istart = (const BYTE*)src;
    const BYTE* ip = istart;
    const BYTE* anchor = istart;
    const BYTE* const iend = istart + srcSize;
    const BYTE* const ilimit = iend - 8;
    const BYTE* const base = ctx->base + ctx->dictLimit;

    size_t offset_2=REPCODE_STARTVALUE, offset_1=REPCODE_STARTVALUE;
    const U32 maxSearches = 1 << ctx->params.searchLog;
    const U32 mls = ctx->params.searchLength;

    typedef size_t (*searchMax_f)(ZSTD_CCtx* zc, const BYTE* ip, const BYTE* iLimit,
                        size_t* offsetPtr,
                        U32 maxNbAttempts, U32 matchLengthSearch);
    searchMax_f searchMax = searchMethod ? ZSTD_BtFindBestMatch_selectMLS : ZSTD_HcFindBestMatch_selectMLS;

    /* init */
    ZSTD_resetSeqStore(seqStorePtr);
    if ((ip-base) < REPCODE_STARTVALUE) ip = base + REPCODE_STARTVALUE;

    /* Match Loop */
    while (ip < ilimit) {
        size_t matchLength=0;
        size_t offset=0;
        const BYTE* start=ip+1;

        /* check repCode */
        if (MEM_read32(ip+1) == MEM_read32(ip+1 - offset_1)) {
            /* repcode : we take it */
            matchLength = ZSTD_count(ip+1+MINMATCH, ip+1+MINMATCH-offset_1, iend) + MINMATCH;
            if (depth==0) goto _storeSequence;
        }

        {
            /* first search (depth 0) */
            size_t offsetFound = 99999999;
            size_t ml2 = searchMax(ctx, ip, iend, &offsetFound, maxSearches, mls);
            if (ml2 > matchLength)
                matchLength = ml2, start = ip, offset=offsetFound;
        }

        if (matchLength < MINMATCH) {
            ip += ((ip-anchor) >> g_searchStrength) + 1;   /* jump faster over incompressible sections */
            continue;
        }

        /* let's try to find a better solution */
        if (depth>=1)
        while (ip<ilimit) {
            ip ++;
            if ((offset) && (MEM_read32(ip) == MEM_read32(ip - offset_1))) {
                size_t mlRep = ZSTD_count(ip+MINMATCH, ip+MINMATCH-offset_1, iend) + MINMATCH;
                int gain2 = (int)(mlRep * 3);
                int gain1 = (int)(matchLength*3 - ZSTD_highbit((U32)offset+1) + 1);
                if ((mlRep >= MINMATCH) && (gain2 > gain1))
                    matchLength = mlRep, offset = 0, start = ip;
            }
            {
                size_t offset2=999999;
                size_t ml2 = searchMax(ctx, ip, iend, &offset2, maxSearches, mls);
                int gain2 = (int)(ml2*4 - ZSTD_highbit((U32)offset2+1));   /* raw approx */
                int gain1 = (int)(matchLength*4 - ZSTD_highbit((U32)offset+1) + 4);
                if ((ml2 >= MINMATCH) && (gain2 > gain1)) {
                    matchLength = ml2, offset = offset2, start = ip;
                    continue;   /* search a better one */
            }   }

            /* let's find an even better one */
            if ((depth==2) && (ip<ilimit)) {
                ip ++;
                if ((offset) && (MEM_read32(ip) == MEM_read32(ip - offset_1))) {
                    size_t ml2 = ZSTD_count(ip+MINMATCH, ip+MINMATCH-offset_1, iend) + MINMATCH;
                    int gain2 = (int)(ml2 * 4);
                    int gain1 = (int)(matchLength*4 - ZSTD_highbit((U32)offset+1) + 1);
                    if ((ml2 >= MINMATCH) && (gain2 > gain1))
                        matchLength = ml2, offset = 0, start = ip;
                }
                {
                    size_t offset2=999999;
                    size_t ml2 = searchMax(ctx, ip, iend, &offset2, maxSearches, mls);
                    int gain2 = (int)(ml2*4 - ZSTD_highbit((U32)offset2+1));   /* raw approx */
                    int gain1 = (int)(matchLength*4 - ZSTD_highbit((U32)offset+1) + 7);
                    if ((ml2 >= MINMATCH) && (gain2 > gain1)) {
                        matchLength = ml2, offset = offset2, start = ip;
                        continue;
            }   }   }
            break;  /* nothing found : store previous solution */
        }

        /* catch up */
        if (offset) {
            while ((start>anchor) && (start>base+offset) && (start[-1] == start[-1-offset]))   /* only search for offset within prefix */
                { start--; matchLength++; }
            offset_2 = offset_1; offset_1 = offset;
        }

        /* store sequence */
_storeSequence:
        {
            size_t litLength = start - anchor;
            ZSTD_storeSeq(seqStorePtr, litLength, anchor, offset, matchLength-MINMATCH);
            anchor = ip = start + matchLength;
        }

        /* check immediate repcode */
        while ( (ip <= ilimit)
             && (MEM_read32(ip) == MEM_read32(ip - offset_2)) ) {
            /* store sequence */
            matchLength = ZSTD_count(ip+MINMATCH, ip+MINMATCH-offset_2, iend);
            offset = offset_2;
            offset_2 = offset_1;
            offset_1 = offset;
            ZSTD_storeSeq(seqStorePtr, 0, anchor, 0, matchLength);
            ip += matchLength+MINMATCH;
            anchor = ip;
            continue;   /* faster when present ... (?) */
    }   }

    /* Last Literals */
    {
        size_t lastLLSize = iend - anchor;
        memcpy(seqStorePtr->lit, anchor, lastLLSize);
        seqStorePtr->lit += lastLLSize;
    }
}

#include "zstd_opt.c"

static void ZSTD_compressBlock_opt_bt(ZSTD_CCtx* ctx, const void* src, size_t srcSize)
{
    ZSTD_compressBlock_opt_generic(ctx, src, srcSize, 1, 2);
}

static void ZSTD_compressBlock_opt(ZSTD_CCtx* ctx, const void* src, size_t srcSize)
{
    ZSTD_compressBlock_opt_generic(ctx, src, srcSize, 0, 2);
}

static void ZSTD_compressBlock_btlazy2(ZSTD_CCtx* ctx, const void* src, size_t srcSize)
{
    ZSTD_compressBlock_lazy_generic(ctx, src, srcSize, 1, 2);
}

static void ZSTD_compressBlock_lazy2(ZSTD_CCtx* ctx, const void* src, size_t srcSize)
{
    ZSTD_compressBlock_lazy_generic(ctx, src, srcSize, 0, 2);
}

static void ZSTD_compressBlock_lazy(ZSTD_CCtx* ctx, const void* src, size_t srcSize)
{
    ZSTD_compressBlock_lazy_generic(ctx, src, srcSize, 0, 1);
}

static void ZSTD_compressBlock_greedy(ZSTD_CCtx* ctx, const void* src, size_t srcSize)
{
    ZSTD_compressBlock_lazy_generic(ctx, src, srcSize, 0, 0);
}


FORCE_INLINE
void ZSTD_compressBlock_lazy_extDict_generic(ZSTD_CCtx* ctx,
                                     const void* src, size_t srcSize,
                                     const U32 searchMethod, const U32 depth)
{
    seqStore_t* seqStorePtr = &(ctx->seqStore);
    const BYTE* const istart = (const BYTE*)src;
    const BYTE* ip = istart;
    const BYTE* anchor = istart;
    const BYTE* const iend = istart + srcSize;
    const BYTE* const ilimit = iend - 8;
    const BYTE* const base = ctx->base;
    const U32 dictLimit = ctx->dictLimit;
    const BYTE* const prefixStart = base + dictLimit;
    const BYTE* const dictBase = ctx->dictBase;
    const BYTE* const dictEnd  = dictBase + dictLimit;
    const BYTE* const dictStart  = dictBase + ctx->lowLimit;

    size_t offset_2=REPCODE_STARTVALUE, offset_1=REPCODE_STARTVALUE;
    const U32 maxSearches = 1 << ctx->params.searchLog;
    const U32 mls = ctx->params.searchLength;

    typedef size_t (*searchMax_f)(ZSTD_CCtx* zc, const BYTE* ip, const BYTE* iLimit,
                        size_t* offsetPtr,
                        U32 maxNbAttempts, U32 matchLengthSearch);
    searchMax_f searchMax = searchMethod ? ZSTD_BtFindBestMatch_selectMLS_extDict : ZSTD_HcFindBestMatch_extDict_selectMLS;

    /* init */
    ZSTD_resetSeqStore(seqStorePtr);
    if ((ip - prefixStart) < REPCODE_STARTVALUE) ip += REPCODE_STARTVALUE;

    /* Match Loop */
    while (ip < ilimit) {
        size_t matchLength=0;
        size_t offset=0;
        const BYTE* start=ip+1;
        U32 current = (U32)(ip-base);

        /* check repCode */
        {
            const U32 repIndex = (U32)(current+1 - offset_1);
            const BYTE* const repBase = repIndex < dictLimit ? dictBase : base;
            const BYTE* const repMatch = repBase + repIndex;
            if ((U32)((dictLimit-1) - repIndex) >= 3)   /* intentional overflow */
            if (MEM_read32(ip+1) == MEM_read32(repMatch)) {
                /* repcode detected we should take it */
                const BYTE* const repEnd = repIndex < dictLimit ? dictEnd : iend;
                matchLength = ZSTD_count_2segments(ip+1+MINMATCH, repMatch+MINMATCH, iend, repEnd, prefixStart) + MINMATCH;
                if (depth==0) goto _storeSequence;
        }   }

        {
            /* first search (depth 0) */
            size_t offsetFound = 99999999;
            size_t ml2 = searchMax(ctx, ip, iend, &offsetFound, maxSearches, mls);
            if (ml2 > matchLength)
                matchLength = ml2, start = ip, offset=offsetFound;
        }

         if (matchLength < MINMATCH) {
            ip += ((ip-anchor) >> g_searchStrength) + 1;   /* jump faster over incompressible sections */
            continue;
        }

        /* let's try to find a better solution */
        if (depth>=1)
        while (ip<ilimit) {
            ip ++;
            current++;
            /* check repCode */
            if (offset) {
                const U32 repIndex = (U32)(current - offset_1);
                const BYTE* const repBase = repIndex < dictLimit ? dictBase : base;
                const BYTE* const repMatch = repBase + repIndex;
                if ((U32)((dictLimit-1) - repIndex) >= 3)   /* intentional overflow */
                if (MEM_read32(ip) == MEM_read32(repMatch)) {
                    /* repcode detected */
                    const BYTE* const repEnd = repIndex < dictLimit ? dictEnd : iend;
                    size_t repLength = ZSTD_count_2segments(ip+MINMATCH, repMatch+MINMATCH, iend, repEnd, prefixStart) + MINMATCH;
                    int gain2 = (int)(repLength * 3);
                    int gain1 = (int)(matchLength*3 - ZSTD_highbit((U32)offset+1) + 1);
                    if ((repLength >= MINMATCH) && (gain2 > gain1))
                        matchLength = repLength, offset = 0, start = ip;
            }   }

            /* search match, depth 1 */
            {
                size_t offset2=999999;
                size_t ml2 = searchMax(ctx, ip, iend, &offset2, maxSearches, mls);
                int gain2 = (int)(ml2*4 - ZSTD_highbit((U32)offset2+1));   /* raw approx */
                int gain1 = (int)(matchLength*4 - ZSTD_highbit((U32)offset+1) + 4);
                if ((ml2 >= MINMATCH) && (gain2 > gain1)) {
                    matchLength = ml2, offset = offset2, start = ip;
                    continue;   /* search a better one */
            }   }

            /* let's find an even better one */
            if ((depth==2) && (ip<ilimit)) {
                ip ++;
                current++;
                /* check repCode */
                if (offset) {
                    const U32 repIndex = (U32)(current - offset_1);
                    const BYTE* const repBase = repIndex < dictLimit ? dictBase : base;
                    const BYTE* const repMatch = repBase + repIndex;
                    if ((U32)((dictLimit-1) - repIndex) >= 3)   /* intentional overflow */
                    if (MEM_read32(ip) == MEM_read32(repMatch)) {
                        /* repcode detected */
                        const BYTE* const repEnd = repIndex < dictLimit ? dictEnd : iend;
                        size_t repLength = ZSTD_count_2segments(ip+MINMATCH, repMatch+MINMATCH, iend, repEnd, prefixStart) + MINMATCH;
                        int gain2 = (int)(repLength * 4);
                        int gain1 = (int)(matchLength*4 - ZSTD_highbit((U32)offset+1) + 1);
                        if ((repLength >= MINMATCH) && (gain2 > gain1))
                            matchLength = repLength, offset = 0, start = ip;
                }   }

                /* search match, depth 2 */
                {
                    size_t offset2=999999;
                    size_t ml2 = searchMax(ctx, ip, iend, &offset2, maxSearches, mls);
                    int gain2 = (int)(ml2*4 - ZSTD_highbit((U32)offset2+1));   /* raw approx */
                    int gain1 = (int)(matchLength*4 - ZSTD_highbit((U32)offset+1) + 7);
                    if ((ml2 >= MINMATCH) && (gain2 > gain1)) {
                        matchLength = ml2, offset = offset2, start = ip;
                        continue;
            }   }   }
            break;  /* nothing found : store previous solution */
        }

        /* catch up */
        if (offset) {
            U32 matchIndex = (U32)((start-base) - offset);
            const BYTE* match = (matchIndex < dictLimit) ? dictBase + matchIndex : base + matchIndex;
            const BYTE* const mStart = (matchIndex < dictLimit) ? dictStart : prefixStart;
            while ((start>anchor) && (match>mStart) && (start[-1] == match[-1])) { start--; match--; matchLength++; }  /* catch up */
            offset_2 = offset_1; offset_1 = offset;
        }

        /* store sequence */
_storeSequence:
        {
            size_t litLength = start - anchor;
            ZSTD_storeSeq(seqStorePtr, litLength, anchor, offset, matchLength-MINMATCH);
            anchor = ip = start + matchLength;
        }

        /* check immediate repcode */
        while (ip <= ilimit) {
            const U32 repIndex = (U32)((ip-base) - offset_2);
            const BYTE* const repBase = repIndex < dictLimit ? dictBase : base;
            const BYTE* const repMatch = repBase + repIndex;
            if ((U32)((dictLimit-1) - repIndex) >= 3)   /* intentional overflow */
            if (MEM_read32(ip) == MEM_read32(repMatch)) {
                /* repcode detected we should take it */
                const BYTE* const repEnd = repIndex < dictLimit ? dictEnd : iend;
                matchLength = ZSTD_count_2segments(ip+MINMATCH, repMatch+MINMATCH, iend, repEnd, prefixStart) + MINMATCH;
                offset = offset_2; offset_2 = offset_1; offset_1 = offset;   /* swap offset history */
                ZSTD_storeSeq(seqStorePtr, 0, anchor, 0, matchLength-MINMATCH);
                ip += matchLength;
                anchor = ip;
                continue;   /* faster when present ... (?) */
            }
            break;
    }   }

    /* Last Literals */
    {
        size_t lastLLSize = iend - anchor;
        memcpy(seqStorePtr->lit, anchor, lastLLSize);
        seqStorePtr->lit += lastLLSize;
    }
}

void ZSTD_compressBlock_greedy_extDict(ZSTD_CCtx* ctx, const void* src, size_t srcSize)
{
    ZSTD_compressBlock_lazy_extDict_generic(ctx, src, srcSize, 0, 0);
}

static void ZSTD_compressBlock_lazy_extDict(ZSTD_CCtx* ctx, const void* src, size_t srcSize)
{
    ZSTD_compressBlock_lazy_extDict_generic(ctx, src, srcSize, 0, 1);
}

static void ZSTD_compressBlock_lazy2_extDict(ZSTD_CCtx* ctx, const void* src, size_t srcSize)
{
    ZSTD_compressBlock_lazy_extDict_generic(ctx, src, srcSize, 0, 2);
}

static void ZSTD_compressBlock_btlazy2_extDict(ZSTD_CCtx* ctx, const void* src, size_t srcSize)
{
    ZSTD_compressBlock_lazy_extDict_generic(ctx, src, srcSize, 1, 2);
}

static void ZSTD_compressBlock_opt_extDict(ZSTD_CCtx* ctx, const void* src, size_t srcSize)
{
    ZSTD_compressBlock_lazy_extDict_generic(ctx, src, srcSize, 0, 2);
}

static void ZSTD_compressBlock_opt_bt_extDict(ZSTD_CCtx* ctx, const void* src, size_t srcSize)
{
    ZSTD_compressBlock_lazy_extDict_generic(ctx, src, srcSize, 1, 2);
}


typedef void (*ZSTD_blockCompressor) (ZSTD_CCtx* ctx, const void* src, size_t srcSize);

static ZSTD_blockCompressor ZSTD_selectBlockCompressor(ZSTD_strategy strat, int extDict)
{
    static const ZSTD_blockCompressor blockCompressor[2][7] = {
        { ZSTD_compressBlock_fast, ZSTD_compressBlock_greedy, ZSTD_compressBlock_lazy,ZSTD_compressBlock_lazy2, ZSTD_compressBlock_btlazy2, ZSTD_compressBlock_opt, ZSTD_compressBlock_opt_bt },
        { ZSTD_compressBlock_fast_extDict, ZSTD_compressBlock_greedy_extDict, ZSTD_compressBlock_lazy_extDict,ZSTD_compressBlock_lazy2_extDict, ZSTD_compressBlock_btlazy2_extDict, ZSTD_compressBlock_opt_extDict, ZSTD_compressBlock_opt_bt_extDict }
    };

    return blockCompressor[extDict][(U32)strat];
}


static size_t ZSTD_compressBlock_internal(ZSTD_CCtx* zc, void* dst, size_t maxDstSize, const void* src, size_t srcSize)
{
    ZSTD_blockCompressor blockCompressor = ZSTD_selectBlockCompressor(zc->params.strategy, zc->lowLimit < zc->dictLimit);
    if (srcSize < MIN_CBLOCK_SIZE+ZSTD_blockHeaderSize+1) return 0;   /* don't even attempt compression below a certain srcSize */
    blockCompressor(zc, src, srcSize);
    return ZSTD_compressSequences(zc, dst, maxDstSize, srcSize);
}


static size_t ZSTD_compress_generic (ZSTD_CCtx* zc,
                                        void* dst, size_t maxDstSize,
                                  const void* src, size_t srcSize)
{
    size_t blockSize = zc->blockSize;
    size_t remaining = srcSize;
    const BYTE* ip = (const BYTE*)src;
    BYTE* const ostart = (BYTE*)dst;
    BYTE* op = ostart;
    const U32 maxDist = 1 << zc->params.windowLog;

    while (remaining) {
        size_t cSize;

        if (maxDstSize < ZSTD_blockHeaderSize + MIN_CBLOCK_SIZE) return ERROR(dstSize_tooSmall);   /* not enough space to store compressed block */
        if (remaining < blockSize) blockSize = remaining;

        if ((U32)(ip+blockSize - zc->base) > zc->loadedDictEnd + maxDist) { /* enforce maxDist */
            U32 newLowLimit = (U32)(ip+blockSize - zc->base) - maxDist;
            if (zc->lowLimit < newLowLimit) zc->lowLimit = newLowLimit;
            if (zc->dictLimit < zc->lowLimit) zc->dictLimit = zc->lowLimit;
        }

        cSize = ZSTD_compressBlock_internal(zc, op+ZSTD_blockHeaderSize, maxDstSize-ZSTD_blockHeaderSize, ip, blockSize);
        if (ZSTD_isError(cSize)) return cSize;

        if (cSize == 0) {  /* block is not compressible */
            cSize = ZSTD_noCompressBlock(op, maxDstSize, ip, blockSize);
            if (ZSTD_isError(cSize)) return cSize;
        } else {
            op[0] = (BYTE)(cSize>>16);
            op[1] = (BYTE)(cSize>>8);
            op[2] = (BYTE)cSize;
            op[0] += (BYTE)(bt_compressed << 6); /* is a compressed block */
            cSize += 3;
        }

        remaining -= blockSize;
        maxDstSize -= cSize;
        ip += blockSize;
        op += cSize;
    }

    return op-ostart;
}


static size_t ZSTD_compressContinue_internal (ZSTD_CCtx* zc,
                              void* dst, size_t dstSize,
                        const void* src, size_t srcSize,
                               U32 frame)
{
    const BYTE* const ip = (const BYTE*) src;
    size_t hbSize = 0;

    if (frame && (zc->stage==0)) {
        hbSize = zc->hbSize;
        if (dstSize <= hbSize) return ERROR(dstSize_tooSmall);
        zc->stage = 1;
        memcpy(dst, zc->headerBuffer, hbSize);
        dstSize -= hbSize;
        dst = (char*)dst + hbSize;
    }

    /* Check if blocks follow each other */
    if (src != zc->nextSrc) {
        /* not contiguous */
        size_t delta = zc->nextSrc - ip;
        zc->lowLimit = zc->dictLimit;
        zc->dictLimit = (U32)(zc->nextSrc - zc->base);
        zc->dictBase = zc->base;
        zc->base -= delta;
        zc->nextToUpdate = zc->dictLimit;
        if (zc->dictLimit - zc->lowLimit < 8) zc->lowLimit = zc->dictLimit;   /* too small extDict */
    }

    /* preemptive overflow correction */
<<<<<<< HEAD
    if (zc->lowLimit > (1<<30))
    {
        U32 btplus = (zc->params.strategy == ZSTD_btlazy2) || (zc->params.strategy == ZSTD_opt_bt);
=======
    if (zc->lowLimit > (1<<30)) {
        U32 btplus = (zc->params.strategy == ZSTD_btlazy2);
>>>>>>> b010b3b6
        U32 contentMask = (1 << (zc->params.contentLog - btplus)) - 1;
        U32 newLowLimit = zc->lowLimit & contentMask;   /* preserve position % contentSize */
        U32 correction = zc->lowLimit - newLowLimit;
        ZSTD_reduceIndex(zc, correction);
        zc->base += correction;
        zc->dictBase += correction;
        zc->lowLimit = newLowLimit;
        zc->dictLimit -= correction;
        if (zc->nextToUpdate < correction) zc->nextToUpdate = 0;
        else zc->nextToUpdate -= correction;
    }

    /* if input and dictionary overlap : reduce dictionary (presumed modified by input) */
    if ((ip+srcSize > zc->dictBase + zc->lowLimit) && (ip < zc->dictBase + zc->dictLimit)) {
        zc->lowLimit = (U32)(ip + srcSize - zc->dictBase);
        if (zc->lowLimit > zc->dictLimit) zc->lowLimit = zc->dictLimit;
    }

    zc->nextSrc = ip + srcSize;
    {
        size_t cSize;
        if (frame) cSize = ZSTD_compress_generic (zc, dst, dstSize, src, srcSize);
        else cSize = ZSTD_compressBlock_internal (zc, dst, dstSize, src, srcSize);
        if (ZSTD_isError(cSize)) return cSize;
        return cSize + hbSize;
    }
}


size_t ZSTD_compressContinue (ZSTD_CCtx* zc,
                              void* dst, size_t dstSize,
                        const void* src, size_t srcSize)
{
    return ZSTD_compressContinue_internal(zc, dst, dstSize, src, srcSize, 1);
}


size_t ZSTD_compressBlock(ZSTD_CCtx* zc, void* dst, size_t maxDstSize, const void* src, size_t srcSize)
{
    if (srcSize > BLOCKSIZE) return ERROR(srcSize_wrong);
    return ZSTD_compressContinue_internal(zc, dst, maxDstSize, src, srcSize, 0);
}


static size_t ZSTD_loadDictionaryContent(ZSTD_CCtx* zc, const void* src, size_t srcSize)
{
    const BYTE* const ip = (const BYTE*) src;
    const BYTE* const iend = ip + srcSize;

    /* input becomes current prefix */
    zc->lowLimit = zc->dictLimit;
    zc->dictLimit = (U32)(zc->nextSrc - zc->base);
    zc->dictBase = zc->base;
    zc->base += ip - zc->nextSrc;
    zc->nextToUpdate = zc->dictLimit;
    zc->loadedDictEnd = (U32)(iend - zc->base);

    zc->nextSrc = iend;
    if (srcSize <= 8) return 0;

    switch(zc->params.strategy)
    {
    case ZSTD_fast:
        ZSTD_fillHashTable (zc, iend, zc->params.searchLength);
        break;

    case ZSTD_greedy:
    case ZSTD_lazy:
    case ZSTD_lazy2:
        ZSTD_insertAndFindFirstIndex (zc, iend-8, zc->params.searchLength);
        break;

    case ZSTD_btlazy2:
        ZSTD_updateTree(zc, iend-8, iend, 1 << zc->params.searchLog, zc->params.searchLength);
        break;

    default:
        return ERROR(GENERIC);   /* strategy doesn't exist; impossible */
    }

    zc->nextToUpdate = zc->loadedDictEnd;
    return 0;
}


/* Dictionary format :
     Magic == ZSTD_DICT_MAGIC (4 bytes)
     Huff0 CTable (256 * 4 bytes)  => to be changed to read from writeCTable
     Dictionary content
*/
/*! ZSTD_loadDictEntropyStats
    @return : size read from dictionary */
static size_t ZSTD_loadDictEntropyStats(ZSTD_CCtx* zc, const void* dict, size_t dictSize)
{
    /* note : magic number already checked */
    size_t offcodeHeaderSize, matchlengthHeaderSize, litlengthHeaderSize, errorCode;
    short offcodeNCount[MaxOff+1];
    unsigned offcodeMaxValue = MaxOff, offcodeLog = OffFSELog;
    short matchlengthNCount[MaxML+1];
    unsigned matchlengthMaxValue = MaxML, matchlengthLog = MLFSELog;
    short litlengthNCount[MaxLL+1];
    unsigned litlengthMaxValue = MaxLL, litlengthLog = LLFSELog;

    const size_t hufHeaderSize = HUF_readCTable(zc->hufTable, 255, dict, dictSize);
    if (HUF_isError(hufHeaderSize)) return ERROR(dictionary_corrupted);
    zc->flagStaticTables = 1;
    dict = (const char*)dict + hufHeaderSize;
    dictSize -= hufHeaderSize;

    offcodeHeaderSize = FSE_readNCount(offcodeNCount, &offcodeMaxValue, &offcodeLog, dict, dictSize);
    if (FSE_isError(offcodeHeaderSize)) return ERROR(dictionary_corrupted);
    errorCode = FSE_buildCTable(zc->offcodeCTable, offcodeNCount, offcodeMaxValue, offcodeLog);
    if (FSE_isError(errorCode)) return ERROR(dictionary_corrupted);
    dict = (const char*)dict + offcodeHeaderSize;
    dictSize -= offcodeHeaderSize;

    matchlengthHeaderSize = FSE_readNCount(matchlengthNCount, &matchlengthMaxValue, &matchlengthLog, dict, dictSize);
    if (FSE_isError(matchlengthHeaderSize)) return ERROR(dictionary_corrupted);
    errorCode = FSE_buildCTable(zc->matchlengthCTable, matchlengthNCount, matchlengthMaxValue, matchlengthLog);
    if (FSE_isError(errorCode)) return ERROR(dictionary_corrupted);
    dict = (const char*)dict + matchlengthHeaderSize;
    dictSize -= matchlengthHeaderSize;

    litlengthHeaderSize = FSE_readNCount(litlengthNCount, &litlengthMaxValue, &litlengthLog, dict, dictSize);
    if (FSE_isError(litlengthHeaderSize)) return ERROR(dictionary_corrupted);
    errorCode = FSE_buildCTable(zc->litlengthCTable, litlengthNCount, litlengthMaxValue, litlengthLog);
    if (FSE_isError(errorCode)) return ERROR(dictionary_corrupted);

    return hufHeaderSize + offcodeHeaderSize + matchlengthHeaderSize + litlengthHeaderSize;
}


static size_t ZSTD_compress_insertDictionary(ZSTD_CCtx* zc, const void* dict, size_t dictSize)
{
    if (dict && (dictSize>4)) {
        U32 magic = MEM_readLE32(dict);
        size_t eSize;
        if (magic != ZSTD_DICT_MAGIC)
            return ZSTD_loadDictionaryContent(zc, dict, dictSize);

        eSize = ZSTD_loadDictEntropyStats(zc, (const char*)dict+4, dictSize-4) + 4;
        if (ZSTD_isError(eSize)) return eSize;
        return ZSTD_loadDictionaryContent(zc, (const char*)dict+eSize, dictSize-eSize);
    }
    return 0;
}


/*! ZSTD_compressBegin_advanced
*   @return : 0, or an error code */
size_t ZSTD_compressBegin_advanced(ZSTD_CCtx* zc,
                             const void* dict, size_t dictSize,
                                   ZSTD_parameters params)
{
    size_t errorCode;

    ZSTD_validateParams(&params);

    errorCode = ZSTD_resetCCtx_advanced(zc, params);
    if (ZSTD_isError(errorCode)) return errorCode;

    MEM_writeLE32(zc->headerBuffer, ZSTD_MAGICNUMBER);   /* Write Header */
    ((BYTE*)zc->headerBuffer)[4] = (BYTE)(params.windowLog - ZSTD_WINDOWLOG_ABSOLUTEMIN);
    zc->hbSize = ZSTD_frameHeaderSize_min;
    zc->stage = 0;

    return ZSTD_compress_insertDictionary(zc, dict, dictSize);
}


size_t ZSTD_compressBegin_usingDict(ZSTD_CCtx* zc, const void* dict, size_t dictSize, int compressionLevel)
{
    return ZSTD_compressBegin_advanced(zc, dict, dictSize, ZSTD_getParams(compressionLevel, 128 KB));
}

size_t ZSTD_compressBegin(ZSTD_CCtx* zc, int compressionLevel)
{
    return ZSTD_compressBegin_advanced(zc, NULL, 0, ZSTD_getParams(compressionLevel, 0));
}


/*! ZSTD_compressEnd
*   Write frame epilogue
*   @return : nb of bytes written into dst (or an error code) */
size_t ZSTD_compressEnd(ZSTD_CCtx* zc, void* dst, size_t maxDstSize)
{
    BYTE* op = (BYTE*)dst;
    size_t hbSize = 0;

    /* empty frame */
    if (zc->stage==0) {
        hbSize = zc->hbSize;
        if (maxDstSize <= hbSize) return ERROR(dstSize_tooSmall);
        zc->stage = 1;
        memcpy(dst, zc->headerBuffer, hbSize);
        maxDstSize -= hbSize;
        op += hbSize;
    }

    /* frame epilogue */
    if (maxDstSize < 3) return ERROR(dstSize_tooSmall);
    op[0] = (BYTE)(bt_end << 6);
    op[1] = 0;
    op[2] = 0;

    return 3+hbSize;
}


size_t ZSTD_compress_usingPreparedCCtx(ZSTD_CCtx* cctx, const ZSTD_CCtx* preparedCCtx,
                                       void* dst, size_t maxDstSize,
                                 const void* src, size_t srcSize)
{
    size_t outSize;
    size_t errorCode = ZSTD_copyCCtx(cctx, preparedCCtx);
    if (ZSTD_isError(errorCode)) return errorCode;
    errorCode = ZSTD_compressContinue(cctx, dst, maxDstSize, src, srcSize);
    if (ZSTD_isError(errorCode)) return errorCode;
    outSize = errorCode;
    errorCode = ZSTD_compressEnd(cctx, (char*)dst+outSize, maxDstSize-outSize);
    if (ZSTD_isError(errorCode)) return errorCode;
    outSize += errorCode;
    return outSize;
}


size_t ZSTD_compress_advanced (ZSTD_CCtx* ctx,
                               void* dst, size_t maxDstSize,
                         const void* src, size_t srcSize,
                         const void* dict,size_t dictSize,
                               ZSTD_parameters params)
{
    BYTE* const ostart = (BYTE*)dst;
    BYTE* op = ostart;
    size_t oSize;

    /* Init */
    oSize = ZSTD_compressBegin_advanced(ctx, dict, dictSize, params);
    if(ZSTD_isError(oSize)) return oSize;

    /* body (compression) */
    oSize = ZSTD_compressContinue (ctx, op,  maxDstSize, src, srcSize);
    if(ZSTD_isError(oSize)) return oSize;
    op += oSize;
    maxDstSize -= oSize;

    /* Close frame */
    oSize = ZSTD_compressEnd(ctx, op, maxDstSize);
    if(ZSTD_isError(oSize)) return oSize;
    op += oSize;

    return (op - ostart);
}

size_t ZSTD_compress_usingDict(ZSTD_CCtx* ctx, void* dst, size_t maxDstSize, const void* src, size_t srcSize, const void* dict, size_t dictSize, int compressionLevel)
{
    return ZSTD_compress_advanced(ctx, dst, maxDstSize, src, srcSize, dict, dictSize, ZSTD_getParams(compressionLevel, srcSize));
}

size_t ZSTD_compressCCtx (ZSTD_CCtx* ctx, void* dst, size_t maxDstSize, const void* src, size_t srcSize, int compressionLevel)
{
    return ZSTD_compress_advanced(ctx, dst, maxDstSize, src, srcSize, NULL, 0, ZSTD_getParams(compressionLevel, srcSize));
}

size_t ZSTD_compress(void* dst, size_t maxDstSize, const void* src, size_t srcSize, int compressionLevel)
{
    size_t result;
    ZSTD_CCtx ctxBody;
    memset(&ctxBody, 0, sizeof(ctxBody));
    result = ZSTD_compressCCtx(&ctxBody, dst, maxDstSize, src, srcSize, compressionLevel);
    free(ctxBody.workSpace);   /* can't free ctxBody, since it's on stack; just free heap content */
    return result;
}


/*- Pre-defined compression levels -*/

unsigned ZSTD_maxCLevel(void) { return ZSTD_MAX_CLEVEL; }

static const ZSTD_parameters ZSTD_defaultParameters[4][ZSTD_MAX_CLEVEL+1] = {
{   /* "default" */
    /*    W,  C,  H,  S,  L, strat */
    { 0, 18, 12, 12,  1,  4, ZSTD_fast    },  /* level  0 - never used */
    { 0, 19, 13, 14,  1,  7, ZSTD_fast    },  /* level  1 */
    { 0, 19, 15, 16,  1,  6, ZSTD_fast    },  /* level  2 */
    { 0, 20, 18, 20,  1,  6, ZSTD_fast    },  /* level  3 */
    { 0, 21, 19, 21,  1,  6, ZSTD_fast    },  /* level  4 */
    { 0, 20, 14, 18,  3,  5, ZSTD_greedy  },  /* level  5 */
    { 0, 20, 18, 19,  3,  5, ZSTD_greedy  },  /* level  6 */
    { 0, 21, 17, 20,  3,  5, ZSTD_lazy    },  /* level  7 */
    { 0, 21, 19, 20,  3,  5, ZSTD_lazy    },  /* level  8 */
    { 0, 21, 20, 20,  3,  5, ZSTD_lazy2   },  /* level  9 */
    { 0, 21, 19, 21,  4,  5, ZSTD_lazy2   },  /* level 10 */
    { 0, 22, 20, 22,  4,  5, ZSTD_lazy2   },  /* level 11 */ // 42498419
    { 0, 22, 20, 22,  5,  5, ZSTD_lazy2   },  /* level 12 */
    { 0, 22, 21, 22,  5,  5, ZSTD_lazy2   },  /* level 13 */
    { 0, 22, 22, 23,  5,  5, ZSTD_lazy2   },  /* level 14 */
    { 0, 23, 23, 23,  5,  5, ZSTD_lazy2   },  /* level 15 */
    { 0, 23, 21, 22,  5,  5, ZSTD_btlazy2 },  /* level 16 */ // 42113689
    { 0, 23, 24, 23,  4,  5, ZSTD_btlazy2 },  /* level 17 */
    { 0, 25, 24, 23,  5,  5, ZSTD_btlazy2 },  /* level 18 */
    { 0, 25, 26, 23,  5,  5, ZSTD_btlazy2 },  /* level 19 */
    { 0, 26, 27, 25,  9,  5, ZSTD_btlazy2 },  /* level 20 */
    { 0, 22, 20, 22,  4,  4, ZSTD_lazy2   },  /* level 11 + L=4 */ // 41902762   lazy1=42087013     norep1=42911693
    { 0, 23, 21, 22,  5,  4, ZSTD_btlazy2 },  /* level 16 + L=4 */ // 41233150   btlazy1=41560211   norep1=42322286
    { 0, 23, 21, 22,  5,  4, ZSTD_opt     },  /* level 23 */
    { 0, 23, 21, 22,  5,  4, ZSTD_opt_bt  },  /* level 24 */
},
{   /* for srcSize <= 256 KB */
    /*     W,  C,  H,  S,  L, strat */
    {  0, 18, 13, 14,  1,  7, ZSTD_fast    },  /* level  0 - never used */
    {  0, 18, 14, 15,  1,  6, ZSTD_fast    },  /* level  1 */
    {  0, 18, 14, 15,  1,  5, ZSTD_fast    },  /* level  2 */
    {  0, 18, 12, 15,  3,  4, ZSTD_greedy  },  /* level  3 */
    {  0, 18, 13, 15,  4,  4, ZSTD_greedy  },  /* level  4 */
    {  0, 18, 14, 15,  5,  4, ZSTD_greedy  },  /* level  5 */
    {  0, 18, 13, 15,  4,  4, ZSTD_lazy    },  /* level  6 */
    {  0, 18, 14, 16,  5,  4, ZSTD_lazy    },  /* level  7 */
    {  0, 18, 15, 16,  6,  4, ZSTD_lazy    },  /* level  8 */
    {  0, 18, 15, 15,  7,  4, ZSTD_lazy    },  /* level  9 */
    {  0, 18, 16, 16,  7,  4, ZSTD_lazy    },  /* level 10 */
    {  0, 18, 16, 16,  8,  4, ZSTD_lazy    },  /* level 11 */
    {  0, 18, 17, 16,  8,  4, ZSTD_lazy    },  /* level 12 */
    {  0, 18, 17, 16,  9,  4, ZSTD_lazy    },  /* level 13 */
    {  0, 18, 18, 16,  9,  4, ZSTD_lazy    },  /* level 14 */
    {  0, 18, 17, 17,  9,  4, ZSTD_lazy2   },  /* level 15 */
    {  0, 18, 18, 18,  9,  4, ZSTD_lazy2   },  /* level 16 */
    {  0, 18, 18, 18, 10,  4, ZSTD_lazy2   },  /* level 17 */
    {  0, 18, 18, 18, 11,  4, ZSTD_lazy2   },  /* level 18 */
    {  0, 18, 18, 18, 12,  4, ZSTD_lazy2   },  /* level 19 */
    {  0, 18, 18, 18, 13,  4, ZSTD_lazy2   },  /* level 20 */
    {  0, 18, 18, 18, 10,  4, ZSTD_lazy2   },  /* level 17 */
    {  0, 18, 18, 18, 11,  4, ZSTD_lazy2   },  /* level 18 */
    {  0, 18, 18, 18, 12,  4, ZSTD_lazy2   },  /* level 19 */
    {  0, 18, 18, 18, 13,  4, ZSTD_lazy2   },  /* level 20 */
},
{   /* for srcSize <= 128 KB */
    /*    W,  C,  H,  S,  L, strat */
    { 0, 17, 12, 12,  1,  4, ZSTD_fast    },  /* level  0 - never used */
    { 0, 17, 12, 13,  1,  6, ZSTD_fast    },  /* level  1 */
    { 0, 17, 14, 16,  1,  5, ZSTD_fast    },  /* level  2 */
    { 0, 17, 15, 17,  1,  5, ZSTD_fast    },  /* level  3 */
    { 0, 17, 13, 15,  2,  4, ZSTD_greedy  },  /* level  4 */
    { 0, 17, 15, 17,  3,  4, ZSTD_greedy  },  /* level  5 */
    { 0, 17, 14, 17,  3,  4, ZSTD_lazy    },  /* level  6 */
    { 0, 17, 16, 17,  4,  4, ZSTD_lazy    },  /* level  7 */
    { 0, 17, 16, 17,  4,  4, ZSTD_lazy2   },  /* level  8 */
    { 0, 17, 17, 16,  5,  4, ZSTD_lazy2   },  /* level  9 */
    { 0, 17, 17, 16,  6,  4, ZSTD_lazy2   },  /* level 10 */
    { 0, 17, 17, 16,  7,  4, ZSTD_lazy2   },  /* level 11 */
    { 0, 17, 17, 16,  8,  4, ZSTD_lazy2   },  /* level 12 */
    { 0, 17, 18, 16,  4,  4, ZSTD_btlazy2 },  /* level 13 */
    { 0, 17, 18, 16,  5,  4, ZSTD_btlazy2 },  /* level 14 */
    { 0, 17, 18, 16,  6,  4, ZSTD_btlazy2 },  /* level 15 */
    { 0, 17, 18, 16,  7,  4, ZSTD_btlazy2 },  /* level 16 */
    { 0, 17, 18, 16,  8,  4, ZSTD_btlazy2 },  /* level 17 */
    { 0, 17, 18, 16,  9,  4, ZSTD_btlazy2 },  /* level 18 */
    { 0, 17, 18, 16, 10,  4, ZSTD_btlazy2 },  /* level 19 */
    { 0, 17, 18, 18, 12,  4, ZSTD_btlazy2 },  /* level 20 */
    { 0, 17, 18, 16,  8,  4, ZSTD_btlazy2 },  /* level 17 */
    { 0, 17, 18, 16,  9,  4, ZSTD_btlazy2 },  /* level 18 */
    { 0, 17, 18, 16, 10,  4, ZSTD_btlazy2 },  /* level 19 */
    { 0, 17, 18, 18, 12,  4, ZSTD_btlazy2 },  /* level 20 */
},
{   /* for srcSize <= 16 KB */
    /*     W,  C,  H,  S,  L, strat */
    {  0,  0,  0,  0,  0,  0, ZSTD_fast    },  /* level  0 - never used */
    {  0, 14, 14, 14,  1,  4, ZSTD_fast    },  /* level  1 */
    {  0, 14, 14, 16,  1,  4, ZSTD_fast    },  /* level  2 */
    {  0, 14, 14, 14,  5,  4, ZSTD_greedy  },  /* level  3 */
    {  0, 14, 14, 14,  8,  4, ZSTD_greedy  },  /* level  4 */
    {  0, 14, 11, 14,  6,  4, ZSTD_lazy    },  /* level  5 */
    {  0, 14, 14, 13,  6,  5, ZSTD_lazy    },  /* level  6 */
    {  0, 14, 14, 14,  7,  6, ZSTD_lazy    },  /* level  7 */
    {  0, 14, 14, 14,  8,  4, ZSTD_lazy    },  /* level  8 */
    {  0, 14, 14, 15,  9,  4, ZSTD_lazy    },  /* level  9 */
    {  0, 14, 14, 15, 10,  4, ZSTD_lazy    },  /* level 10 */
    {  0, 14, 15, 15,  6,  4, ZSTD_btlazy2 },  /* level 11 */
    {  0, 14, 15, 15,  7,  4, ZSTD_btlazy2 },  /* level 12 */
    {  0, 14, 15, 15,  8,  4, ZSTD_btlazy2 },  /* level 13 */
    {  0, 14, 15, 15,  9,  4, ZSTD_btlazy2 },  /* level 14 */
    {  0, 14, 15, 15, 10,  4, ZSTD_btlazy2 },  /* level 15 */
    {  0, 14, 15, 15, 11,  4, ZSTD_btlazy2 },  /* level 16 */
    {  0, 14, 15, 15, 12,  4, ZSTD_btlazy2 },  /* level 17 */
    {  0, 14, 15, 15, 13,  4, ZSTD_btlazy2 },  /* level 18 */
    {  0, 14, 15, 15, 14,  4, ZSTD_btlazy2 },  /* level 19 */
    {  0, 14, 15, 15, 15,  4, ZSTD_btlazy2 },  /* level 20 */
    {  0, 14, 15, 15, 12,  4, ZSTD_btlazy2 },  /* level 17 */
    {  0, 14, 15, 15, 13,  4, ZSTD_btlazy2 },  /* level 18 */
    {  0, 14, 15, 15, 14,  4, ZSTD_btlazy2 },  /* level 19 */
    {  0, 14, 15, 15, 15,  4, ZSTD_btlazy2 },  /* level 20 */
},
};

/*! ZSTD_getParams
*   @return ZSTD_parameters structure for a selected compression level and srcSize.
*   @srcSizeHint value is optional, select 0 if not known */
ZSTD_parameters ZSTD_getParams(int compressionLevel, U64 srcSizeHint)
{
    ZSTD_parameters result;
    int tableID = ((srcSizeHint-1) <= 256 KB) + ((srcSizeHint-1) <= 128 KB) + ((srcSizeHint-1) <= 16 KB);   /* intentional underflow for srcSizeHint == 0 */
    if (compressionLevel<=0) compressionLevel = 1;
    if (compressionLevel > ZSTD_MAX_CLEVEL) compressionLevel = ZSTD_MAX_CLEVEL;
tableID=0;
    result = ZSTD_defaultParameters[tableID][compressionLevel];
    result.srcSize = srcSizeHint;
    return result;
}
<|MERGE_RESOLUTION|>--- conflicted
+++ resolved
@@ -2002,14 +2002,8 @@
     }
 
     /* preemptive overflow correction */
-<<<<<<< HEAD
-    if (zc->lowLimit > (1<<30))
-    {
+    if (zc->lowLimit > (1<<30)) {
         U32 btplus = (zc->params.strategy == ZSTD_btlazy2) || (zc->params.strategy == ZSTD_opt_bt);
-=======
-    if (zc->lowLimit > (1<<30)) {
-        U32 btplus = (zc->params.strategy == ZSTD_btlazy2);
->>>>>>> b010b3b6
         U32 contentMask = (1 << (zc->params.contentLog - btplus)) - 1;
         U32 newLowLimit = zc->lowLimit & contentMask;   /* preserve position % contentSize */
         U32 correction = zc->lowLimit - newLowLimit;
